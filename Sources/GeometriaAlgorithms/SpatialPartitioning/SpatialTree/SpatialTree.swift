--- conflicted
+++ resolved
@@ -275,9 +275,9 @@
             )
         }
 
-<<<<<<< HEAD
         /// Recursively collapses empty subdivisions within this spatial tree
         /// subdivision.
+        @inlinable
         func collapseEmpty() {
             guard let subdivisions else { return }
 
@@ -290,14 +290,11 @@
             }
         }
 
+        @inlinable
         func queryPoint(
             _ point: Vector,
             onMatch: (Subdivision, Element) -> Void
         ) {
-=======
-        @inlinable
-        func queryPoint(_ point: Vector, to result: inout [Element]) {
->>>>>>> 8f928f60
             for element in elements {
                 if element.bounds.contains(point) {
                     onMatch(self, element)
@@ -366,12 +363,9 @@
 
         /// Returns `true` if no subdivisions are available, or if they are all
         /// empty.
-<<<<<<< HEAD
         ///
         /// The check is performed recursively across all subdivisions.
-=======
-        @inlinable
->>>>>>> 8f928f60
+        @inlinable
         func areSubdivisionsEmpty() -> Bool {
             guard let subdivisions else {
                 return true
