--- conflicted
+++ resolved
@@ -27,11 +27,7 @@
 import RealModule
 
 /// Plain 4-row 4-column Matrix with real components.
-<<<<<<< HEAD
-public struct Matrix4x4<Scalar: Real>: MatrixType, CustomStringConvertible {
-=======
-public struct Matrix4x4<Scalar: Real & DivisibleArithmetic>: SquareMatrixType, CustomStringConvertible {
->>>>>>> 1b0b4073
+public struct Matrix4x4<Scalar: Real>: SquareMatrixType, CustomStringConvertible {
     /// Returns a 4x4 [identity matrix].
     ///
     /// [identity matrix]: https://en.wikipedia.org/wiki/Identity_matrix
