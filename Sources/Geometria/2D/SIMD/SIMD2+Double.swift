#if ENABLE_SIMD

#if canImport(simd)

import RealModule
import simd

extension SIMD2: VectorType {

}

extension SIMD2: VectorTakeable where Scalar == Double {
    public typealias SubVector2 = SIMD2<Scalar>
    public typealias SubVector4 = SIMD4<Scalar>
}

extension SIMD2: Vector2Type where Scalar == Double {

}

extension SIMD2: VectorComparable where Scalar == Double {
    /// Returns the pointwise minimal Vector where each component is the minimal
    /// scalar value at each index for both vectors.
    @_transparent
    public static func pointwiseMin(_ lhs: Self, _ rhs: Self) -> Self {
        simd.min(lhs, rhs)
    }

    /// Returns the pointwise maximal Vector where each component is the maximal
    /// scalar value at each index for both vectors.
    @_transparent
    public static func pointwiseMax(_ lhs: Self, _ rhs: Self) -> Self {
        simd.max(lhs, rhs)
    }

    /// Compares two vectors and returns `true` if all components of `lhs` are
    /// greater than `rhs`.
    ///
    /// Performs `lhs.x > rhs.x && lhs.y > rhs.y`
    @_transparent
    public static func > (lhs: Self, rhs: Self) -> Bool {
        lhs.x > rhs.x && lhs.y > rhs.y
    }

    /// Compares two vectors and returns `true` if all components of `lhs` are
    /// greater than or equal to `rhs`.
    ///
    /// Performs `lhs.x >= rhs.x && lhs.y >= rhs.y`
    @_transparent
    public static func >= (lhs: Self, rhs: Self) -> Bool {
        lhs.x >= rhs.x && lhs.y >= rhs.y
    }

    /// Compares two vectors and returns `true` if all components of `lhs` are
    /// less than `rhs`.
    ///
    /// Performs `lhs.x < rhs.x && lhs.y < rhs.y`
    @_transparent
    public static func < (lhs: Self, rhs: Self) -> Bool {
        lhs.x < rhs.x && lhs.y < rhs.y
    }

    /// Compares two vectors and returns `true` if all components of `lhs` are
    /// less than or equal to `rhs`.
    ///
    /// Performs `lhs.x <= rhs.x && lhs.y <= rhs.y`
    @_transparent
    public static func <= (lhs: Self, rhs: Self) -> Bool {
        lhs.x <= rhs.x && lhs.y <= rhs.y
    }
}

extension SIMD2: AdditiveArithmetic where Scalar: FloatingPoint {

}

extension SIMD2: VectorAdditive where Scalar: FloatingPoint {

}

extension SIMD2: Vector2Additive where Scalar == Double {

}

extension SIMD2: VectorMultiplicative where Scalar == Double {
    @_transparent
    public var lengthSquared: Scalar {
        length_squared(self)
    }

    @_transparent
    public func distanceSquared(to vec: Self) -> Scalar {
        distance_squared(self, vec)
    }

    @_transparent
    public func dot(_ other: Self) -> Scalar {
        simd.dot(self, other)
    }
}

extension SIMD2: Vector2Multiplicative where Scalar == Double {
    @_transparent
    public func cross(_ other: Self) -> Scalar {
        simd.cross(self, other).z
    }
}

extension SIMD2: VectorSigned where Scalar == Double {
    @_transparent
    public var absolute: Self {
        simd.abs(self)
    }

    @_transparent
    public var sign: Self {
        simd.sign(self)
    }
}

extension SIMD2: Vector2Signed where Scalar == Double {
    /// Makes this Vector perpendicular to its current position relative to the
    /// origin.
    /// This alters the vector instance.
    @_transparent
    public mutating func formPerpendicular() {
        self = perpendicular()
    }

    /// Returns a Vector perpendicular to this Vector relative to the origin
    @_transparent
    public func perpendicular() -> Self {
        Self(x: -y, y: x)
    }

    /// Returns a vector that represents this vector's point, rotated 90º counter
    /// clockwise relative to the origin.
    @_transparent
    public func leftRotated() -> Self {
        Self(x: -y, y: x)
    }

    /// Rotates this vector 90º counter clockwise relative to the origin.
    /// This alters the vector instance.
    @_transparent
    public mutating func formLeftRotated() {
        self = leftRotated()
    }

    /// Returns a vector that represents this vector's point, rotated 90º clockwise
    /// clockwise relative to the origin.
    @_transparent
    public func rightRotated() -> Self {
        Self(x: y, y: -x)
    }

    /// Rotates this vector 90º clockwise relative to the origin.
    /// This alters the vector instance.
    @_transparent
    public mutating func formRightRotated() {
        self = rightRotated()
    }
}

extension SIMD2: VectorDivisible where Scalar == Double {

}

extension SIMD2: VectorFloatingPoint where Scalar == Double {
    /// Returns the Euclidean norm (square root of the squared length) of this
    /// `Vector2Type`
    @_transparent
    public var length: Scalar {
        simd.length(self)
    }

    @_transparent
    public mutating func normalize() {
        self = normalized()
    }

    @_transparent
    public func normalized() -> Self {
        if lengthSquared == 0 {
            return .zero
        }

        return simd.normalize(self)
    }

    /// Returns the distance between this `Vector2Type` and another `Vector2Type`
    @_transparent
    public func distance(to vec: Self) -> Scalar {
        simd.distance(self, vec)
    }

    @_transparent
    public func rounded() -> Self {
        self.rounded(.toNearestOrAwayFromZero)
    }

    @_transparent
    public func ceil() -> Self {
        self.rounded(.up)
    }

    @_transparent
    public func floor() -> Self {
        self.rounded(.down)
    }

    @_transparent
    public static func % (lhs: Self, rhs: Self) -> Self {
        Self(x: lhs.x.truncatingRemainder(dividingBy: rhs.x),
             y: lhs.y.truncatingRemainder(dividingBy: rhs.y))
    }

    @_transparent
    public static func % (lhs: Self, rhs: Scalar) -> Self {
        Self(x: lhs.x.truncatingRemainder(dividingBy: rhs),
             y: lhs.y.truncatingRemainder(dividingBy: rhs))
    }
}

extension SIMD2: SignedDistanceMeasurableType where Scalar == Double {
    @_transparent
    public func signedDistance(to other: Self) -> Scalar {
        (self - other).length
    }
}

extension SIMD2: Vector2FloatingPoint where Scalar == Double {
    @_transparent
    public init<V>(_ other: V) where V: Vector2Type, V.Scalar: BinaryInteger {
        self.init(x: Scalar(other.x), y: Scalar(other.y))
    }
}

extension SIMD2: VectorReal where Scalar == Double {
    @_transparent
    public static func pow(_ vec: Self, _ exponent: Int) -> Self {
        Self(x: Scalar.pow(vec.x, exponent),
             y: Scalar.pow(vec.y, exponent))
    }

    @_transparent
    public static func pow(_ vec: Self, _ exponent: Self) -> Self {
        Self(x: Scalar.pow(vec.x, exponent.x),
             y: Scalar.pow(vec.y, exponent.y))
    }
}

extension SIMD2: Vector2Real where Scalar == Double {
    /// Returns the angle in radians of the line formed by tracing from the
    /// origin (0, 0) to this `Vector2`.
    @_transparent
    public var angle: Scalar {
        Scalar.atan2(y: y, x: x)
    }

    /// Returns a rotated version of this vector, rotated around the origin by a
    /// given angle in radians
    @_transparent
    public func rotated(by angle: Angle<Scalar>) -> Self {
        Self.rotate(self, by: angle)
    }

    /// Rotates this vector around the origin by a given angle in radians
    @_transparent
    public mutating func rotate(by angle: Angle<Scalar>) {
        self = rotated(by: angle)
    }

    /// Rotates this vector around a given pivot by a given angle in radians
    @inlinable
    public func rotated(by angle: Angle<Scalar>, around pivot: Self) -> Self {
        (self - pivot).rotated(by: angle) + pivot
    }

    /// Rotates a given vector around the origin by an angle in radians
    @inlinable
    public static func rotate(_ vec: Self, by angle: Angle<Scalar>) -> Self {
        let c = angle.cos
        let s = angle.sin

        let x: Scalar = (c * vec.x) as Scalar - (s * vec.y) as Scalar
        let y: Scalar = (c * vec.y) as Scalar + (s * vec.x) as Scalar

        return Self(x: x, y: y)
    }

    /// Creates a matrix that when multiplied with a Vector object applies the
    /// given set of transformations.
    ///
    /// If all default values are set, an identity matrix is created, which does
    /// not alter a Vector's coordinates once applied.
    ///
    /// The order of operations are: scaling -> rotation -> translation
    @inlinable
    public static func matrix(
        scale: Self = .one,
        rotate angle: Scalar = 0,
        translate: Self = Self(x: 0, y: 0)
    ) -> Matrix3x2<Scalar> {
<<<<<<< HEAD
        
        Matrix3x2<Scalar>
            .transformation(
                xScale: scale.x,
                yScale: scale.y,
                angle: angle,
                xOffset: translate.x,
                yOffset: translate.y
            )
    }
    
=======

        Matrix3x2<Scalar>.transformation(
            xScale: scale.x,
            yScale: scale.y,
            angle: angle,
            xOffset: translate.x,
            yOffset: translate.y
        )
    }

    @inlinable
    public static func matrix(
        scale: Self = .one,
        rotate angle: Angle<Scalar>,
        translate: Self = Self(x: 0, y: 0)
    ) -> Matrix3x2<Scalar> {

        Matrix3x2<Scalar>.transformation(
            xScale: scale.x,
            yScale: scale.y,
            angle: angle,
            xOffset: translate.x,
            yOffset: translate.y
        )
    }

>>>>>>> e4dc09b2
    @inlinable
    public static func * (lhs: Self, rhs: Matrix3x2<Scalar>) -> Self {
        Matrix3x2<Scalar>.transformPoint(matrix: rhs, point: lhs)
    }

    @inlinable
    public static func *= (lhs: inout Self, rhs: Matrix3x2<Scalar>) {
        lhs = Matrix3x2<Scalar>.transformPoint(matrix: rhs, point: lhs)
    }
}

#endif // #if canImport(simd)

#endif // #if ENABLE_SIMD<|MERGE_RESOLUTION|>--- conflicted
+++ resolved
@@ -302,19 +302,6 @@
         rotate angle: Scalar = 0,
         translate: Self = Self(x: 0, y: 0)
     ) -> Matrix3x2<Scalar> {
-<<<<<<< HEAD
-        
-        Matrix3x2<Scalar>
-            .transformation(
-                xScale: scale.x,
-                yScale: scale.y,
-                angle: angle,
-                xOffset: translate.x,
-                yOffset: translate.y
-            )
-    }
-    
-=======
 
         Matrix3x2<Scalar>.transformation(
             xScale: scale.x,
@@ -341,7 +328,6 @@
         )
     }
 
->>>>>>> e4dc09b2
     @inlinable
     public static func * (lhs: Self, rhs: Matrix3x2<Scalar>) -> Self {
         Matrix3x2<Scalar>.transformPoint(matrix: rhs, point: lhs)
