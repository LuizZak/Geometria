--- conflicted
+++ resolved
@@ -62,11 +62,8 @@
         
         return vector.distanceSquared(to: point)
     }
-<<<<<<< HEAD
-=======
 }
 
 extension Ray: LineReal where Vector: VectorReal {
     
->>>>>>> b1c2aca0
 }