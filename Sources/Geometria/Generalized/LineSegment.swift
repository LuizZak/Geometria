import RealModule

/// Represents a line segment as a pair of start and end N-dimensional vectors
/// which describe a closed interval.
public struct LineSegment<Vector: VectorType> {
    public typealias Scalar = Vector.Scalar
    
    /// The bounded start of this line segment, inclusive.
    public var start: Vector
    
    /// The bounded end of this line segment, inclusive.
    public var end: Vector
    
    @_transparent
    public init(start: Vector, end: Vector) {
        self.start = start
        self.end = end
    }
}

extension LineSegment: Equatable where Vector: Equatable, Scalar: Equatable { }
extension LineSegment: Hashable where Vector: Hashable, Scalar: Hashable { }
extension LineSegment: Encodable where Vector: Encodable, Scalar: Encodable { }
extension LineSegment: Decodable where Vector: Decodable, Scalar: Decodable { }

public extension LineSegment {
    /// Returns a `Line` representation of this line segment, where `line.a`
    /// matches `self.start` and `line.b` matches `self.end`.
    @_transparent
    var asLine: Line<Vector> {
        return Line(a: start, b: end)
    }
    
    /// Returns a `Ray` representation of this line segment, where `ray.start`
    /// matches `self.start` and `ray.b` matches `self.end`.
    @_transparent
    var asRay: Ray<Vector> {
        return Ray(start: start, b: end)
    }
}

extension LineSegment: LineType {
    @_transparent
    public var a: Vector { return start }
    
    @_transparent
    public var b: Vector { return end }
}

extension LineSegment: BoundedVolumeType where Vector: VectorComparable {
    @_transparent
    public var bounds: AABB<Vector> {
        return AABB(minimum: Vector.pointwiseMin(a, b),
                    maximum: Vector.pointwiseMax(a, b))
    }
}

public extension LineSegment where Vector: VectorMultiplicative {
    /// Returns the squared length of this line
    @_transparent
    var lengthSquared: Scalar {
        return (end - start).lengthSquared
    }
}

extension LineSegment: LineFloatingPoint where Vector: VectorFloatingPoint {
    /// Returns the length of this line
    @_transparent
    public var length: Scalar {
        return (end - start).length
    }

    /// Returns a `DirectionalRay` representation of this ray, where `ray.start`
    /// matches `self.start` and `ray.direction` matches
    /// `(self.end - self.start).normalized()`.
    ///
    /// - precondition: `(self.end - self.start).length > 0`
    @_transparent
    public var asDirectionalRay: DirectionalRay<Vector> {
        return DirectionalRay(start: start, direction: end - start)
    }
    
    /// Returns `true` for projected scalars (0-1) (finite line)
    @inlinable
    public func containsProjectedNormalizedMagnitude(_ scalar: Vector.Scalar) -> Bool {
        return scalar >= 0 && scalar <= 1
    }
    
    /// Returns the distance squared between this line and a given vector.
    ///
    /// The projected point on which the distance is taken is capped between
    /// the start and end points.
    @inlinable
    public func distanceSquared(to vector: Vector) -> Scalar {
        let proj = min(1, max(0, projectAsScalar(vector)))
        
        let point = start.addingProduct(end - start, proj)
        
        return vector.distanceSquared(to: point)
    }
}

extension LineSegment: LineReal where Vector: VectorReal {
<<<<<<< HEAD
    /// Returns the length of this line
    @_transparent
    public var length: Scalar {
        return (end - start).length
    }
    
    /// Returns a `DirectionalRay` representation of this ray, where `ray.start`
    /// matches `self.start` and `ray.direction` matches
    /// `(self.end - self.start).normalized()`.
    ///
    /// - precondition: `(self.end - self.start).length > 0`
    @_transparent
    public var asDirectionalRay: DirectionalRay<Vector> {
        return DirectionalRay(start: start, direction: end - start)
    }
=======

>>>>>>> b1c2aca0
}<|MERGE_RESOLUTION|>--- conflicted
+++ resolved
@@ -101,23 +101,5 @@
 }
 
 extension LineSegment: LineReal where Vector: VectorReal {
-<<<<<<< HEAD
-    /// Returns the length of this line
-    @_transparent
-    public var length: Scalar {
-        return (end - start).length
-    }
     
-    /// Returns a `DirectionalRay` representation of this ray, where `ray.start`
-    /// matches `self.start` and `ray.direction` matches
-    /// `(self.end - self.start).normalized()`.
-    ///
-    /// - precondition: `(self.end - self.start).length > 0`
-    @_transparent
-    public var asDirectionalRay: DirectionalRay<Vector> {
-        return DirectionalRay(start: start, direction: end - start)
-    }
-=======
-
->>>>>>> b1c2aca0
 }