/// Represents an axis-aligned bounding box with two N-dimensional vectors that
/// describe the minimal and maximal coordinates of the box's opposite corners.
public struct AABB<Vector: VectorType>: GeometricType {
    /// Convenience for `Vector.Scalar`.
    public typealias Scalar = Vector.Scalar

    /// The minimal coordinate of this box.
    /// Must be `<= maximum`.
    public var minimum: Vector

    /// The maximal coordinate of this box.
    /// Must be `>= minimum`.
    public var maximum: Vector

    /// The location of this Box corresponding to its minimal vector.
    /// Alias for `minimum`.
    @_transparent
    public var location: Vector { minimum }

    /// Initializes a `NBox` with the given minimum and maximum boundary
    /// vectors.
    @_transparent
    public init(minimum: Vector, maximum: Vector) {
        self.minimum = minimum
        self.maximum = maximum
    }
}

extension AABB: Equatable where Vector: Equatable, Scalar: Equatable { }
extension AABB: Hashable where Vector: Hashable, Scalar: Hashable { }
extension AABB: Encodable where Vector: Encodable, Scalar: Encodable { }
extension AABB: Decodable where Vector: Decodable, Scalar: Decodable { }

extension AABB: BoundableType {
    /// Returns `self`.
    @_transparent
    public var bounds: AABB<Vector> {
        self
    }
}

public extension AABB where Vector: Equatable {
    /// Returns `true` if the size of this box is zero.
    ///
    /// Size is zero when `minimum == maximum`.
    ///
    /// ```swift
    /// let box = AABB2D(left: 1.0, top: 2.0, right: 1.0, bottom: 2.0)
    ///
    /// print(box.isSizeZero) // Prints "true"
    /// ```
    @_transparent
    var isSizeZero: Bool {
        minimum == maximum
    }
}

extension AABB: VolumetricType where Vector: VectorComparable {
    /// Returns `true` iff `minimum <= maximum`.
    @_transparent
    public var isValid: Bool {
        minimum <= maximum
    }

    /// Initializes a box containing the minimum area capable of containing the
    /// two supplied points.
    ///
    /// ```swift
    /// let box = AABB2D(of:
    ///     .init(x: -5, y: 4),
    ///     .init(x: 3, y: -2)
    /// )
    ///
    /// print(box) // Prints "(minimum: (x: -5, y: -2), maximum: (x: 3, y: 4))"
    /// ```
    @_transparent
    public init(of p1: Vector, _ p2: Vector) {
        let min = Vector.pointwiseMin(p1, p2)
        let max = Vector.pointwiseMax(p1, p2)

        self.init(minimum: min, maximum: max)
    }

    /// Initializes a box containing the minimum area capable of containing the
    /// three supplied points.
    ///
    /// ```swift
    /// let box = AABB2D(of:
    ///     .init(x: -5, y: 4),
    ///     .init(x: 3, y: 0),
    ///     .init(x: 2, y: -2)
    /// )
    ///
    /// print(box) // Prints "(minimum: (x: -5, y: -2), maximum: (x: 3, y: 4))"
    /// ```
    @_transparent
    public init(of p1: Vector, _ p2: Vector, _ p3: Vector) {
        let min = Vector.pointwiseMin(p1, Vector.pointwiseMin(p2, p3))
        let max = Vector.pointwiseMax(p1, Vector.pointwiseMax(p2, p3))

        self.init(minimum: min, maximum: max)
    }

    /// Initializes a box containing the minimum area capable of containing the
    /// four supplied points.
    ///
    /// ```swift
    /// let box = AABB2D(of:
    ///     .init(x: -2, y: 4),
    ///     .init(x: 3, y: 0),
    ///     .init(x: 2, y: -2),
    ///     .init(x: -5, y: 3)
    /// )
    ///
    /// print(box) // Prints "(minimum: (x: -5, y: -2), maximum: (x: 3, y: 4))"
    /// ```
    @_transparent
    public init(of p1: Vector, _ p2: Vector, _ p3: Vector, _ p4: Vector) {
<<<<<<< HEAD
        let min = Vector.pointwiseMin(p1, Vector.pointwiseMin(p2, Vector.pointwiseMin(p3, p4)))
        let max = Vector.pointwiseMax(p1, Vector.pointwiseMax(p2, Vector.pointwiseMax(p3, p4)))

=======
        let min: Vector =
            .pointwiseMin(
                p1,
                .pointwiseMin(
                    p2, .pointwiseMin(p3, p4)
                )
            )
        let max: Vector =
            .pointwiseMax(
                p1,
                .pointwiseMax(
                    p2, .pointwiseMax(p3, p4)
                )
            )
        
>>>>>>> 39c8967a
        self.init(minimum: min, maximum: max)
    }

    /// Expands this box to include the given point.
    ///
    /// The resulting box is the minimal AABB capable of enclosing the original
    /// AABB and vector `point`.
    ///
    /// ```swift
    /// var box = AABB2D(left: 1, top: 1, right: 3, bottom: 3)
    ///
    /// box.expand(toInclude: .init(x: -5, y: 6))
    ///
    /// print(box) // Prints "(minimum: (x: -5, y: 1), maximum: (x: 3, y: 6))"
    /// ```
    @_transparent
    public mutating func expand(toInclude point: Vector) {
        minimum = Vector.pointwiseMin(minimum, point)
        maximum = Vector.pointwiseMax(maximum, point)
    }

    /// Expands this box to fully include the given set of points.
    ///
    /// Equivalent to calling ``expand(toInclude:)-3z3he`` over each point.
    /// If the array is empty, nothing is done.
    ///
    /// The resulting box is the minimal AABB capable of enclosing the original
    /// AABB and all vectors in `points`.
    ///
    /// ```swift
    /// var box = AABB2D(left: 1, top: 1, right: 3, bottom: 3)
    ///
    /// box.expand(toInclude: [
    ///     .init(x: -5, y: 4),
    ///     .init(x: 3, y: -2),
    ///     .init(x: 1, y: 6)
    /// ])
    ///
    /// print(box) // Prints "(minimum: (x: -5, y: -2), maximum: (x: 3, y: 6))"
    /// ```
    @inlinable
    public mutating func expand<S: Sequence>(
        toInclude points: S
    ) where S.Element == Vector {

        for p in points {
            expand(toInclude: p)
        }
    }

    /// Clamps a given vector's coordinates to the confines of this AABB.
    ///
    /// Points inside the AABB remain unchanged, while points outside are
    /// projected along the edges to the closest point to `vector` that is
    /// within this AABB.
    ///
    /// ```swift
    /// let box = AABB2D(left: -1, top: -2, right: 3, bottom: 4)
    ///
    /// print(box.clamp(.init(x: -3, y: 2))) // Prints "(x: -1, y: 2)"
    /// print(box.clamp(.init(x: -3, y: -3))) // Prints "(x: -1, y: -2)"
    /// print(box.clamp(.init(x: 5, y: 1))) // Prints "(x: 3, y: 1)"
    /// ```
    @_transparent
    public func clamp(_ vector: Vector) -> Vector {
        Vector.pointwiseMax(minimum, Vector.pointwiseMin(maximum, vector))
    }

    /// Returns whether a given point is contained within this box.
    ///
    /// The check is inclusive, so the edges of the box are considered to
    /// contain the point as well.
    ///
    /// ```swift
    /// let box = AABB2D(left: -1, top: -2, right: 3, bottom: 4)
    ///
    /// print(box.contains(.init(x: -3, y: 2))) // Prints "false"
    /// print(box.contains(.init(x: 1, y: 4))) // Prints "true"
    /// ```
    @_transparent
    public func contains(_ point: Vector) -> Bool {
        point >= minimum && point <= maximum
    }
}

extension AABB: SelfIntersectableRectangleType where Vector: VectorAdditive & VectorComparable {
    /// Returns whether a given box is completely contained inside the
    /// boundaries of this box.
    ///
    /// Returns `true` for `aabb.contains(aabb)`.
    ///
    /// ```swift
    /// let box1 = AABB2D(left: -1, top: -2, right: 3, bottom: 4)
    /// let box2 = AABB2D(left: 0, top: 1, right: 2, bottom: 3)
    /// let box3 = AABB2D(left: 1, top: 1, right: 5, bottom: 5)
    ///
    /// print(box1.contains(box: box1)) // Prints "true"
    /// print(box1.contains(box: box2)) // Prints "true"
    /// print(box1.contains(box: box3)) // Prints "false"
    /// ```
    @_transparent
    public func contains(_ other: AABB) -> Bool {
        other.minimum >= minimum && other.maximum <= maximum
    }

    /// Returns whether this box intersects the given box instance.
    ///
    /// This check is inclusive, so edges of the box are considered to intersect
    /// the other bounding box's edges as well.
    ///
    /// ```swift
    /// let box1 = AABB2D(left: -1, top: -2, right: 3, bottom: 4)
    /// let box2 = AABB2D(left: 0, top: 1, right: 2, bottom: 3)
    /// let box3 = AABB2D(left: 1, top: 1, right: 5, bottom: 5)
    /// let box4 = AABB2D(left: -1, top: 5, right: 3, bottom: 7)
    ///
    /// print(box1.intersects(box: box1)) // Prints "true"
    /// print(box1.intersects(box: box2)) // Prints "true"
    /// print(box1.intersects(box: box3)) // Prints "true"
    /// print(box1.intersects(box: box4)) // Prints "false"
    /// ```
    @_transparent
    public func intersects(_ box: AABB) -> Bool {
        minimum <= box.maximum && maximum >= box.minimum
    }

    /// Creates a rectangle which is equal to the positive area shared between
    /// this rectangle and `other`.
    ///
    /// If the AABBs do not intersect (i.e. produce a rectangle with < 0 bounds),
    /// `nil` is returned, instead.
    @inlinable
    public func intersection(_ other: Self) -> Self? {
        let min = Vector.pointwiseMax(minimum, other.minimum)
        let max = Vector.pointwiseMin(maximum, other.maximum)

        if min > max {
            return nil
        }

        return Self(minimum: min, maximum: max)
    }

    /// Returns a box which is the minimum box capable of fitting `self` and the
    /// given box.
    ///
    /// Returns `aabb` for `aabb.union(aabb)`.
    ///
    /// ```swift
    /// let box1 = AABB2D(left: -1, top: -2, right: 3, bottom: 4)
    /// let box2 = AABB2D(left: 0, top: -3, right: 5, bottom: 3)
    ///
    /// print(box1.union(box2)) // Prints (minimum: (x: -1, y: -3), maximum: (x: 5, y: 4))
    /// ```
    @_transparent
    public func union(_ other: AABB) -> AABB {
        AABB.union(self, other)
    }

    /// Returns a box which is the minimum box capable of fitting `left` and
    /// `right`.
    ///
    /// Returns `aabb` for `AABB.union(aabb, aabb)`.
    ///
    /// ```swift
    /// let box1 = AABB2D(left: -1, top: -2, right: 3, bottom: 4)
    /// let box2 = AABB2D(left: 0, top: -3, right: 5, bottom: 3)
    ///
    /// print(AABB.union(box1, box2)) // Prints (minimum: (x: -1, y: -3), maximum: (x: 5, y: 4))
    /// ```
    @_transparent
    public static func union(_ left: AABB, _ right: AABB) -> AABB {
        AABB(
            minimum: Vector.pointwiseMin(left.minimum, right.minimum),
            maximum: Vector.pointwiseMax(left.maximum, right.maximum)
        )
    }
}

extension AABB: RectangleType & ConstructableRectangleType & AdditiveRectangleType where Vector: VectorAdditive {
    /// Returns a box with ``minimum`` and ``maximum`` set to `Vector.zero`.
    @_transparent
    public static var zero: Self { Self(minimum: .zero, maximum: .zero) }

    /// Gets the size of this box.
    @_transparent
    public var size: Vector {
        maximum - minimum
    }

    /// Returns `true` if this box is a `AABB.zero` instance.
    @_transparent
    public var isZero: Bool {
        minimum == .zero && maximum == .zero
    }

    /// Returns this `Box` represented as a `Rectangle`
    @_transparent
    public var asRectangle: NRectangle<Vector> {
        NRectangle(minimum: minimum, maximum: maximum)
    }

    /// Initializes an AABB with zero minimal and maximal vectors.
    @_transparent
    public init() {
        minimum = .zero
        maximum = .zero
    }

    /// Initializes this AABB with the equivalent coordinates of a rectangle
    /// with a given location and size.
    @_transparent
    public init(location: Vector, size: Vector) {
        minimum = location
        maximum = location + size
    }
}

public extension AABB where Vector: VectorAdditive & VectorComparable {
    /// Initializes a box containing the minimum area capable of containing all
    /// supplied points.
    ///
    /// If no points are supplied, a ``AABB/zero`` box is created, instead.
    ///
    /// Convenience for ``init(points:)``.
    ///
    /// ```swift
    /// let box = AABB2D(of:
    ///     .init(x: -5, y: 4),
    ///     .init(x: 3, y: -2),
    ///     .init(x: 1, y: 3),
    ///     .init(x: 2, y: 1),
    ///     .init(x: 2, y: 6)
    /// )
    ///
    /// print(box) // Prints "(minimum: (x: -5, y: -2), maximum: (x: 3, y: 6))"
    /// ```
    @_transparent
    init(of p1: Vector, _ p2: Vector, _ p3: Vector, _ p4: Vector, _ remaining: Vector...) {
        self = AABB(points: [p1, p2, p3, p4] + remaining)
    }

    /// Initializes a box out of a set of points, expanding to the smallest
    /// area capable of fitting each point.
    ///
    /// ```swift
    /// let box = AABB2D(points: [
    ///     .init(x: -5, y: 4),
    ///     .init(x: 3, y: -2),
    ///     .init(x: 1, y: 3),
    ///     .init(x: 2, y: 1),
    ///     .init(x: 2, y: 6)
    /// ])
    ///
    /// print(box) // Prints "(minimum: (x: -5, y: -2), maximum: (x: 3, y: 6))"
    /// ```
    @inlinable
    init<C: Collection>(points: C) where C.Element == Vector {
        guard let first = points.first else {
            minimum = .zero
            maximum = .zero
            return
        }

        minimum = first
        maximum = first

        expand(toInclude: points)
    }

    /// Initializes the smallest AABB capable of fully containing all of the
    /// provided AABB.
    ///
    /// If `aabbs` is empty, initializes `self` as `Self.zero`.
    @inlinable
    init<C: Collection>(aabbs: C) where C.Element == Self {
        guard let first = aabbs.first else {
            self.init(minimum: .zero, maximum: .zero)
            return
        }

        let minimum = aabbs.map(\.minimum).reduce(first.maximum, Vector.pointwiseMin)
        let maximum = aabbs.map(\.maximum).reduce(first.minimum, Vector.pointwiseMax)

        self.init(minimum: minimum, maximum: maximum)
    }
}

public extension AABB where Vector: VectorMultiplicative {
    /// Returns an ``AABB`` with minimum `.zero` and maximum `.one`.
    @_transparent
    static var unit: Self {
        Self(minimum: .zero, maximum: .one)
    }
}

extension AABB: DivisibleRectangleType where Vector: VectorDivisible & VectorComparable {
    /// Subdivides this AABB into `2 ^ D` (where `D` is the dimensional size of
    /// `Self.Vector`) AABBs that occupy the same area as this AABB but subdivide
    /// it into equally-sized AABBs.
    ///
    /// The ordering of the subdivisions is not defined.
    @inlinable
    public func subdivided() -> [Self] {
        let center = self.center
        let vertices = self.vertices

        return vertices.map { v in
            Self(of: center, v)
        }
    }
}

extension AABB: ConvexType where Vector: VectorFloatingPoint {
    /// Returns `true` if this AABB's area intersects the given line type.
    @inlinable
    public func intersects<Line: LineFloatingPoint>(
        line: Line
    ) -> Bool where Line.Vector == Vector {

        // Early success if any point of the line is within the bounds of the AABB
        if contains(line.a) {
            return true
        }

        // Derived from C# implementation at: https://stackoverflow.com/a/3115514
        let lineSlope = line.lineSlope

        let lineToMin = minimum - line.a
        let lineToMax = maximum - line.a
        var tNear = -Scalar.infinity
        var tFar = Scalar.infinity

        let t1 = lineToMin / lineSlope
        let t2 = lineToMax / lineSlope
        let tMin = min(t1, t2)
        let tMax = max(t1, t2)

        var index = 0
        while index < lineSlope.scalarCount {
            defer { index += 1 }
            guard lineSlope[index] != 0 else {
                continue
            }

            tNear = max(tNear, tMin[index])
            tFar = min(tFar, tMax[index])

            if tNear > tFar {
                return false
            }
        }

        if line.containsProjectedNormalizedMagnitude(tNear) {
            let near = line.projectedNormalizedMagnitude(tNear)
            let nearNormIndex = closestNormalIndex(for: near)
            if lineSlope[nearNormIndex] != .zero {
                return true
            }
        }

        if line.containsProjectedNormalizedMagnitude(tFar) {
            let far = line.projectedNormalizedMagnitude(tFar)
            let farNormIndex = closestNormalIndex(for: far)
            if lineSlope[farNormIndex] != .zero {
                return true
            }
        }

        return false
    }

    /// Performs an intersection test against the given line, returning up to
    /// two points representing the entrance and exit intersections against this
    /// AABB's outer perimeter.
    @inlinable
    public func intersection<Line: LineFloatingPoint>(
        with line: Line
    ) -> ConvexLineIntersection<Vector> where Line.Vector == Vector {
        
        // Derived from C# implementation at: https://stackoverflow.com/a/3115514
        let lineSlope = line.lineSlope

        let lineToMin = minimum - line.a
        let lineToMax = maximum - line.a
        var tNear = -Scalar.infinity
        var tFar = Scalar.infinity

        let t1 = lineToMin / lineSlope
        let t2 = lineToMax / lineSlope
        let tMin = min(t1, t2)
        let tMax = max(t1, t2)

        var index = 0
        while index < lineSlope.scalarCount {
            defer { index += 1 }
            guard lineSlope[index] != 0 else {
                continue
            }

            tNear = max(tNear, tMin[index])
            tFar = min(tFar, tMax[index])

            if tNear > tFar {
                return .noIntersection
            }
        }

        let near = line.projectedNormalizedMagnitude(tNear)
        let far = line.projectedNormalizedMagnitude(tFar)

        // TODO: Attempt to derive normal during computation above
        let nearNorm = closestNormalVector(for: near)
        let farNorm = closestNormalVector(for: far)
        let nearNormDotLine = nearNorm.dot(lineSlope)
        let farNormDotLine = farNorm.dot(lineSlope)

        switch (line.containsProjectedNormalizedMagnitude(tNear) && nearNormDotLine != .zero,
                line.containsProjectedNormalizedMagnitude(tFar) && farNormDotLine != .zero) {
        case (true, true):
            return .enterExit(
                .init(
                    normalizedMagnitude: tNear,
                    point: near,
                    normal: nearNorm.withSign(of: -lineSlope)
                ),
                .init(
                    normalizedMagnitude: tFar,
                    point: far,
                    normal: farNorm.withSign(of: -lineSlope)
                )
            )

        case (true, false):
            return .enter(
                .init(
                    normalizedMagnitude: tNear,
                    point: near,
                    normal: nearNorm.withSign(of: -lineSlope)
                )
            )

        case (false, true):
            return .exit(
                .init(
                    normalizedMagnitude: tFar,
                    point: far,
                    normal: farNorm.withSign(of: -lineSlope)
                )
            )

        default:
            // If the line does not intersect the AABB, then if any point of the line
            // is within the bounds of the AABB, it means the entire line is contained
            // within.
            if contains(line.a) {
                return .contained
            }

            return .noIntersection
        }
    }

    @usableFromInline
    internal func closestNormalVector(for point: Vector) -> Vector {
        var normal = Vector.zero

        normal[closestNormalIndex(for: point)] = 1

        return normal
    }

    @usableFromInline
    internal func closestNormalIndex(for point: Vector) -> Int {
        var offsetPoint = point
        var normalIndex = 0
        var max = -Scalar.infinity
        let size = self.size

        offsetPoint -= center
        offsetPoint = abs(offsetPoint) / size

        var index = 0
        while index < offsetPoint.scalarCount {
            defer { index += 1 }

            // If any of the sizes of this AABB is zero, it will behave like a
            // plane and thus its normal always equals the normal of its zero-length
            // side.
            if size[index] == .zero {
                return index
            }

            let distance = offsetPoint[index]

            if distance > max {
                max = distance
                normalIndex = index
            }
        }

        return normalIndex
    }
}

extension AABB: SignedDistanceMeasurableType where Vector: VectorFloatingPoint {
    public func signedDistance(to point: Vector) -> Vector.Scalar {
        // Distance function derived from: https://www.iquilezles.org/www/articles/distfunctions/distfunctions.htm
        let q = abs(point - center) - size / 2
        let distOutside = max(q, .zero).length
        let distInside = min(q, .zero).maximalComponent

        return distOutside + distInside
    }
}<|MERGE_RESOLUTION|>--- conflicted
+++ resolved
@@ -116,11 +116,6 @@
     /// ```
     @_transparent
     public init(of p1: Vector, _ p2: Vector, _ p3: Vector, _ p4: Vector) {
-<<<<<<< HEAD
-        let min = Vector.pointwiseMin(p1, Vector.pointwiseMin(p2, Vector.pointwiseMin(p3, p4)))
-        let max = Vector.pointwiseMax(p1, Vector.pointwiseMax(p2, Vector.pointwiseMax(p3, p4)))
-
-=======
         let min: Vector =
             .pointwiseMin(
                 p1,
@@ -135,8 +130,7 @@
                     p2, .pointwiseMax(p3, p4)
                 )
             )
-        
->>>>>>> 39c8967a
+
         self.init(minimum: min, maximum: max)
     }
 
@@ -516,7 +510,7 @@
     public func intersection<Line: LineFloatingPoint>(
         with line: Line
     ) -> ConvexLineIntersection<Vector> where Line.Vector == Vector {
-        
+
         // Derived from C# implementation at: https://stackoverflow.com/a/3115514
         let lineSlope = line.lineSlope
 
