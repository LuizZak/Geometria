/// Protocol for vector types where the components are floating-point numbers
public protocol VectorFloatingPoint: VectorDivisible where Scalar: FloatingPoint {
    /// Returns the Euclidean norm (square root of the squared length), or
<<<<<<< HEAD
    /// _magnitude_, of this `VectorReal`.
=======
    /// _magnitude_, of this `VectorFloatingPoint`.
>>>>>>> b1c2aca0
    var length: Scalar { get }
    
    /// Normalizes this `Vector`.
    ///
    /// Returns `Vector.zero`, if the vector has `length == 0`.
    mutating func normalize()
    
    /// Returns a normalized version of this `Vector`.
    ///
    /// Returns `Vector.zero` if the vector has `length == 0`.
    func normalized() -> Self
    
<<<<<<< HEAD
    /// Returns the distance between this `VectorReal` and another `VectorReal`
=======
    /// Returns the distance between this `VectorFloatingPoint` and another
    /// `VectorFloatingPoint`.
>>>>>>> b1c2aca0
    func distance(to vec: Self) -> Scalar
    
    /// Returns the result of adding the product of the two given vectors to this
    /// vector, computed without intermediate rounding.
    ///
    /// This method is equivalent to calling C `fma` function on each component.
    ///
    /// - Parameters:
    ///   - lhs: One of the vectors to multiply before adding to this vector.
    ///   - rhs: The other vector to multiply.
    /// - Returns: The product of `lhs` and `rhs`, added to this vector.
    func addingProduct(_ a: Self, _ b: Self) -> Self
    
    /// Returns the result of adding the product of the given scalar and vector
    /// to this vector, computed without intermediate rounding.
    ///
    /// This method is equivalent to calling C `fma` function on each component.
    ///
    /// - Parameters:
    ///   - lhs: A scalar to multiply before adding to this vector.
    ///   - rhs: A vector to multiply.
    /// - Returns: The product of `lhs` and `rhs`, added to this vector.
    func addingProduct(_ a: Scalar, _ b: Self) -> Self
    
    /// Returns the result of adding the product of the given vector and scalar
    /// to this vector, computed without intermediate rounding.
    ///
    /// This method is equivalent to calling C `fma` function on each component.
    ///
    /// - Parameters:
    ///   - lhs: A vector to multiply before adding to this vector.
    ///   - rhs: A scalar to multiply.
    /// - Returns: The product of `lhs` and `rhs`, added to this vector.
    func addingProduct(_ a: Self, _ b: Scalar) -> Self
    
    /// Rounds the components of this `VectorType` using a given
    /// `FloatingPointRoundingRule`.
    func rounded(_ rule: FloatingPointRoundingRule) -> Self
    
    /// Rounds the components of this `VectorType` using a given
    /// `FloatingPointRoundingRule.toNearestOrAwayFromZero`.
    ///
    /// Equivalent to calling C's round() function on each component.
    func rounded() -> Self
    
    /// Rounds the components of this `VectorType` using a given
    /// `FloatingPointRoundingRule.up`.
    ///
    /// Equivalent to calling C's ceil() function on each component.
    func ceil() -> Self
    
    /// Rounds the components of this `VectorType` using a given
    /// `FloatingPointRoundingRule.down`.
    ///
    /// Equivalent to calling C's floor() function on each component.
    func floor() -> Self
    
    static func % (lhs: Self, rhs: Self) -> Self
    
    static func % (lhs: Self, rhs: Scalar) -> Self
}

public extension VectorFloatingPoint {
    /// Returns the Euclidean norm (square root of the squared length), or
    /// _magnitude_, of this `VectorFloatingPoint`.
    @_transparent
    var length: Scalar {
        return lengthSquared.squareRoot()
    }
    
    /// Normalizes this `Vector`.
    ///
    /// Returns `Vector.zero`, if the vector has `length == 0`.
    @_transparent
    mutating func normalize() {
        self = self.normalized()
    }
    
    /// Returns a normalized version of this vector.
    ///
    /// Returns `Vector2.zero` if the vector has `length == 0`.
    @inlinable
    func normalized() -> Self {
        let l = length
        if l <= 0 {
            return .zero
        }
        
        return self / l
    }
    
    /// Returns the distance between this `VectorFloatingPoint` and another
    /// `VectorFloatingPoint`.
    @inlinable
    func distance(to vec: Self) -> Scalar {
        return (vec - self).length
    }
}<|MERGE_RESOLUTION|>--- conflicted
+++ resolved
@@ -1,11 +1,7 @@
 /// Protocol for vector types where the components are floating-point numbers
 public protocol VectorFloatingPoint: VectorDivisible where Scalar: FloatingPoint {
     /// Returns the Euclidean norm (square root of the squared length), or
-<<<<<<< HEAD
-    /// _magnitude_, of this `VectorReal`.
-=======
     /// _magnitude_, of this `VectorFloatingPoint`.
->>>>>>> b1c2aca0
     var length: Scalar { get }
     
     /// Normalizes this `Vector`.
@@ -18,12 +14,8 @@
     /// Returns `Vector.zero` if the vector has `length == 0`.
     func normalized() -> Self
     
-<<<<<<< HEAD
-    /// Returns the distance between this `VectorReal` and another `VectorReal`
-=======
     /// Returns the distance between this `VectorFloatingPoint` and another
     /// `VectorFloatingPoint`.
->>>>>>> b1c2aca0
     func distance(to vec: Self) -> Scalar
     
     /// Returns the result of adding the product of the two given vectors to this
