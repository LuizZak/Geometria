import RealModule

/// Represents a 3D point with three double-precision floating-point components
public typealias Vector3D = Vector3<Double>

/// Represents a 3D point with three single-precision floating-point components
public typealias Vector3F = Vector3<Float>

/// Represents a 3D point with three `Int` components
public typealias Vector3i = Vector3<Int>

/// A three-component vector type
public struct Vector3<Scalar>: Vector3Type {
    /// X coordinate of this vector
    public var x: Scalar
    
    /// Y coordinate of this vector
    public var y: Scalar
    
    /// Z coordinate of this vector
    public var z: Scalar
    
    /// Textual representation of this `Vector3`
    public var description: String {
        return "\(type(of: self))(x: \(x), y: \(y), z: \(z))"
    }
    
    /// Creates a new `Vector3` with the given coordinates
    @_transparent
    public init(x: Scalar, y: Scalar, z: Scalar) {
        self.x = x
        self.y = y
        self.z = z
    }
    
    /// Creates a new `Vector3` with the given scalar on all coordinates
    @_transparent
    public init(repeating scalar: Scalar) {
        self.init(x: scalar, y: scalar, z: scalar)
    }
}

extension Vector3: Equatable where Scalar: Equatable { }
extension Vector3: Hashable where Scalar: Hashable { }
extension Vector3: Encodable where Scalar: Encodable { }
extension Vector3: Decodable where Scalar: Decodable { }

extension Vector3: VectorComparable where Scalar: Comparable {
    /// Returns the pointwise minimal Vector where each component is the minimal
    /// scalar value at each index for both vectors.
    @_transparent
    public static func pointwiseMin(_ lhs: Self, _ rhs: Self) -> Self {
        return Self(x: min(lhs.x, rhs.x), y: min(lhs.y, rhs.y), z: min(lhs.z, rhs.z))
    }
    
    /// Returns the pointwise maximal Vector where each component is the maximal
    /// scalar value at each index for both vectors.
    @_transparent
    public static func pointwiseMax(_ lhs: Self, _ rhs: Self) -> Self {
        return Self(x: max(lhs.x, rhs.x), y: max(lhs.y, rhs.y), z: max(lhs.z, rhs.z))
    }
    
    /// Compares two vectors and returns `true` if all components of `lhs` are
    /// greater than `rhs`.
    ///
    /// Performs `lhs.x > rhs.x && lhs.y > rhs.y && lhs.z > rhs.z`
    @_transparent
    public static func > (lhs: Self, rhs: Self) -> Bool {
        return lhs.x > rhs.x && lhs.y > rhs.y && lhs.z > rhs.z
    }
    
    /// Compares two vectors and returns `true` if all components of `lhs` are
    /// greater than or equal to `rhs`.
    ///
    /// Performs `lhs.x >= rhs.x && lhs.y >= rhs.y && lhs.z >= rhs.z`
    @_transparent
    public static func >= (lhs: Self, rhs: Self) -> Bool {
        return lhs.x >= rhs.x && lhs.y >= rhs.y && lhs.z >= rhs.z
    }
    
    /// Compares two vectors and returns `true` if all components of `lhs` are
    /// less than `rhs`.
    ///
    /// Performs `lhs.x < rhs.x && lhs.y < rhs.y && lhs.z < rhs.z`
    @_transparent
    public static func < (lhs: Self, rhs: Self) -> Bool {
        return lhs.x < rhs.x && lhs.y < rhs.y && lhs.z < rhs.z
    }
    
    /// Compares two vectors and returns `true` if all components of `lhs` are
    /// less than or equal to `rhs`.
    ///
    /// Performs `lhs.x <= rhs.x && lhs.y <= rhs.y && lhs.z <= rhs.z`
    @_transparent
    public static func <= (lhs: Self, rhs: Self) -> Bool {
        return lhs.x <= rhs.x && lhs.y <= rhs.y && lhs.z <= rhs.z
    }
}

extension Vector3: AdditiveArithmetic where Scalar: AdditiveArithmetic {
    /// A zero-value `Vector3` value where each component corresponds to its
    /// representation of `0`.
    @_transparent
    public static var zero: Self {
        return Self(x: .zero, y: .zero, z: .zero)
    }
}

extension Vector3: VectorAdditive where Scalar: AdditiveArithmetic {
    /// Initializes a zero-valued `Vector3Type`
    @_transparent
    public init() {
        self = .zero
    }
    
    @_transparent
    public static func + (lhs: Self, rhs: Self) -> Self {
        return Self(x: lhs.x + rhs.x, y: lhs.y + rhs.y, z: lhs.z + rhs.z)
    }
    
    @_transparent
    public static func - (lhs: Self, rhs: Self) -> Self {
        return Self(x: lhs.x - rhs.x, y: lhs.y - rhs.y, z: lhs.z - rhs.z)
    }
    
    @_transparent
    public static func + (lhs: Self, rhs: Scalar) -> Self {
        return Self(x: lhs.x + rhs, y: lhs.y + rhs, z: lhs.z + rhs)
    }
    
    @_transparent
    public static func - (lhs: Self, rhs: Scalar) -> Self {
        return Self(x: lhs.x - rhs, y: lhs.y - rhs, z: lhs.z - rhs)
    }
    
    @_transparent
    public static func += (lhs: inout Self, rhs: Self) {
        lhs = lhs + rhs
    }
    
    @_transparent
    public static func -= (lhs: inout Self, rhs: Self) {
        lhs = lhs - rhs
    }
    
    @_transparent
    public static func += (lhs: inout Self, rhs: Scalar) {
        lhs = lhs + rhs
    }
    
    @_transparent
    public static func -= (lhs: inout Self, rhs: Scalar) {
        lhs = lhs - rhs
    }
}

extension Vector3: VectorMultiplicative where Scalar: Numeric {
    /// A unit-value `Vector3Type` value where each component corresponds to its
    /// representation of `1`.
    @_transparent
    public static var one: Self {
        return Self(x: 1, y: 1, z: 1)
    }
    
    /// Returns the length squared of this `Vector3Type`
    @_transparent
    public var lengthSquared: Scalar {
        return x * x + y * y + z * z
    }

    /// Calculates the dot product between this and another provided `Vector3Type`
    @_transparent
    public func dot(_ other: Self) -> Scalar {
        return x * other.x + y * other.y + z * other.z
    }
    
    /// Returns the vector that lies within this and another vector's ratio line
    /// projected at a specified ratio along the line created by the vectors.
    ///
    /// A vector on ratio of 0 is the same as this vector's position, and 1 is the
    /// same as the other vector's position.
    ///
    /// Values beyond 0 - 1 range project the point across the limits of the line.
    ///
    /// - Parameters:
    ///   - ratio: A ratio (usually 0 through 1) between this and the second vector.
    ///   - other: The second vector to form the line that will have the point
    /// projected onto.
    /// - Returns: A vector that lies within the line created by the two vectors.
    @_transparent
    public func ratio(_ ratio: Scalar, to other: Self) -> Self {
        return self * (1 - ratio) + other * ratio
    }
    
    /// Performs a linear interpolation between two points.
    ///
    /// Passing `amount` a value of 0 will cause `start` to be returned; a value
    /// of 1 will cause `end` to be returned.
    ///
    /// - Parameter start: Start point.
    /// - Parameter end: End point.
    /// - Parameter amount: Value between 0 and 1 indicating the weight of `end`.
    @_transparent
    public static func lerp(start: Self, end: Self, amount: Scalar) -> Self {
        return start.ratio(amount, to: end)
    }
    
    @_transparent
    public static func * (lhs: Self, rhs: Self) -> Self {
        return Self(x: lhs.x * rhs.x, y: lhs.y * rhs.y, z: lhs.z * rhs.z)
    }
    
    @_transparent
    public static func * (lhs: Self, rhs: Scalar) -> Self {
        return Self(x: lhs.x * rhs, y: lhs.y * rhs, z: lhs.z * rhs)
    }
    
    @_transparent
    public static func * (lhs: Scalar, rhs: Self) -> Self {
        return Self(x: lhs * rhs.x, y: lhs * rhs.y, z: lhs * rhs.z)
    }
    
    @_transparent
    public static func *= (lhs: inout Self, rhs: Self) {
        lhs = lhs * rhs
    }
    
    @_transparent
    public static func *= (lhs: inout Self, rhs: Scalar) {
        lhs = lhs * rhs
    }
}

extension Vector3: VectorSigned where Scalar: SignedNumeric & Comparable {
    /// Returns a `Vector3` where each component is the absolute value of the
    /// components of this `Vector3`.
    @_transparent
    public var absolute: Self {
        return Self(x: abs(x), y: abs(y), z: abs(z))
    }
    
    /// Negates this Vector
    @_transparent
    public static prefix func - (lhs: Self) -> Self {
        return Self(x: -lhs.x, y: -lhs.y, z: -lhs.z)
    }
}

extension Vector3: VectorDivisible where Scalar: DivisibleArithmetic {
    @_transparent
    public static func / (lhs: Self, rhs: Self) -> Self {
        return Self(x: lhs.x / rhs.x, y: lhs.y / rhs.y, z: lhs.z / rhs.z)
    }
    
    @_transparent
    public static func / (lhs: Self, rhs: Scalar) -> Self {
        return Self(x: lhs.x / rhs, y: lhs.y / rhs, z: lhs.z / rhs)
    }
    
    @_transparent
    public static func /= (lhs: inout Self, rhs: Self) {
        lhs = lhs / rhs
    }
    
    @_transparent
    public static func /= (lhs: inout Self, rhs: Scalar) {
        lhs = lhs / rhs
    }
}

extension Vector3: VectorFloatingPoint where Scalar: DivisibleArithmetic & FloatingPoint {
<<<<<<< HEAD
    /// Returns the Euclidean norm (square root of the squared length) of this
    /// `Vector3Type`
    @_transparent
    public var length: Scalar {
        return lengthSquared.squareRoot()
    }
    
    /// Normalizes this Vector instance.
    ///
    /// Returns `Vector3.zero` if the vector has `length == 0`.
    @_transparent
    public mutating func normalize() {
        self = normalized()
    }
    
    /// Returns a normalized version of this vector.
    ///
    /// Returns `Vector3.zero` if the vector has `length == 0`.
    @inlinable
    public func normalized() -> Self {
        let l = length
        if l <= 0 {
            return .zero
        }
        
        return self / l
    }
    
    /// Returns the distance between this `Vector3Type` and another `Vector3Type`
    @_transparent
    public func distance(to vec: Self) -> Scalar {
        return self.distanceSquared(to: vec).squareRoot()
    }
    
=======
>>>>>>> b1c2aca0
    /// Returns the result of adding the product of the two given vectors to this
    /// vector, computed without intermediate rounding.
    ///
    /// This method is equivalent to calling C `fma` function on each component.
    ///
    /// - Parameters:
    ///   - lhs: One of the vectors to multiply before adding to this vector.
    ///   - rhs: The other vector to multiply.
    /// - Returns: The product of `lhs` and `rhs`, added to this vector.
    @_transparent
    public func addingProduct(_ a: Self, _ b: Self) -> Self {
        return Self(x: x.addingProduct(a.x, b.x), y: y.addingProduct(a.y, b.y), z: z.addingProduct(a.z, b.z))
    }
    
    /// Returns the result of adding the product of the given scalar and vector
    /// to this vector, computed without intermediate rounding.
    ///
    /// This method is equivalent to calling C `fma` function on each component.
    ///
    /// - Parameters:
    ///   - lhs: A scalar to multiply before adding to this vector.
    ///   - rhs: A vector to multiply.
    /// - Returns: The product of `lhs` and `rhs`, added to this vector.
    @_transparent
    public func addingProduct(_ a: Scalar, _ b: Self) -> Self {
        return Self(x: x.addingProduct(a, b.x), y: y.addingProduct(a, b.y), z: z.addingProduct(a, b.z))
    }
    
    /// Returns the result of adding the product of the given vector and scalar
    /// to this vector, computed without intermediate rounding.
    ///
    /// This method is equivalent to calling C `fma` function on each component.
    ///
    /// - Parameters:
    ///   - lhs: A vector to multiply before adding to this vector.
    ///   - rhs: A scalar to multiply.
    /// - Returns: The product of `lhs` and `rhs`, added to this vector.
    @_transparent
    public func addingProduct(_ a: Self, _ b: Scalar) -> Self {
        return Self(x: x.addingProduct(a.x, b), y: y.addingProduct(a.y, b), z: z.addingProduct(a.z, b))
    }
    
    /// Rounds the components of this `Vector3Type` using a given
    /// `FloatingPointRoundingRule`.
    @_transparent
    public func rounded(_ rule: FloatingPointRoundingRule) -> Self {
        return Self(x: x.rounded(rule), y: y.rounded(rule), z: z.rounded(rule))
    }
    
    /// Rounds the components of this `Vector3Type` using a given
    /// `FloatingPointRoundingRule.toNearestOrAwayFromZero`.
    ///
    /// Equivalent to calling C's round() function on each component.
    @_transparent
    public func rounded() -> Self {
        return rounded(.toNearestOrAwayFromZero)
    }
    
    /// Rounds the components of this `Vector3Type` using a given
    /// `FloatingPointRoundingRule.up`.
    ///
    /// Equivalent to calling C's ceil() function on each component.
    @_transparent
    public func ceil() -> Self {
        return rounded(.up)
    }
    
    /// Rounds the components of this `Vector3Type` using a given
    /// `FloatingPointRoundingRule.down`.
    ///
    /// Equivalent to calling C's floor() function on each component.
    @_transparent
    public func floor() -> Self {
        return rounded(.down)
    }
    
    @_transparent
    public static func % (lhs: Self, rhs: Self) -> Self {
        return Self(x: lhs.x.truncatingRemainder(dividingBy: rhs.x),
                    y: lhs.y.truncatingRemainder(dividingBy: rhs.y),
                    z: lhs.z.truncatingRemainder(dividingBy: rhs.z))
    }
    
    @_transparent
    public static func % (lhs: Self, rhs: Scalar) -> Self {
        return Self(x: lhs.x.truncatingRemainder(dividingBy: rhs),
                    y: lhs.y.truncatingRemainder(dividingBy: rhs),
                    z: lhs.z.truncatingRemainder(dividingBy: rhs))
    }
}

extension Vector3: Vector3FloatingPoint where Scalar: DivisibleArithmetic & FloatingPoint {
    @_transparent
    public init<V: Vector3Type>(_ vec: V) where V.Scalar: BinaryInteger {
        self.init(x: Scalar(vec.x), y: Scalar(vec.y), z: Scalar(vec.z))
    }
}

extension Vector3: VectorReal where Scalar: DivisibleArithmetic & Real {
    @_transparent
    public static func pow(_ vec: Self, _ n: Scalar) -> Self {
        return Self.pow(vec, Self(x: n, y: n, z: n))
    }
    
    @_transparent
    public static func pow(_ vec: Self, _ n: Int) -> Self {
        return Self(x: Scalar.pow(vec.x, n),
                    y: Scalar.pow(vec.y, n),
                    z: Scalar.pow(vec.z, n))
    }
    
    @_transparent
    public static func pow(_ vec: Self, _ n: Self) -> Self {
        return Self(x: Scalar.pow(vec.x, n.x),
                    y: Scalar.pow(vec.y, n.y),
                    z: Scalar.pow(vec.z, n.z))
    }
}

extension Vector3: Vector3Real where Scalar: DivisibleArithmetic & Real {
    /// The XY-plane angle of this vector
    @_transparent
    public var azimuth: Scalar {
        return Scalar.atan2(y: y, x: x)
    }
    
    /// The elevation angle of this vector, or the angle between the XY plane
    /// and the vector.
    ///
    /// Returns zero, if the vector's length is zero.
    @inlinable
    public var elevation: Scalar {
        if length == .zero {
            return .zero
        }
        
        return Scalar.asin(z / length)
    }
}<|MERGE_RESOLUTION|>--- conflicted
+++ resolved
@@ -269,43 +269,6 @@
 }
 
 extension Vector3: VectorFloatingPoint where Scalar: DivisibleArithmetic & FloatingPoint {
-<<<<<<< HEAD
-    /// Returns the Euclidean norm (square root of the squared length) of this
-    /// `Vector3Type`
-    @_transparent
-    public var length: Scalar {
-        return lengthSquared.squareRoot()
-    }
-    
-    /// Normalizes this Vector instance.
-    ///
-    /// Returns `Vector3.zero` if the vector has `length == 0`.
-    @_transparent
-    public mutating func normalize() {
-        self = normalized()
-    }
-    
-    /// Returns a normalized version of this vector.
-    ///
-    /// Returns `Vector3.zero` if the vector has `length == 0`.
-    @inlinable
-    public func normalized() -> Self {
-        let l = length
-        if l <= 0 {
-            return .zero
-        }
-        
-        return self / l
-    }
-    
-    /// Returns the distance between this `Vector3Type` and another `Vector3Type`
-    @_transparent
-    public func distance(to vec: Self) -> Scalar {
-        return self.distanceSquared(to: vec).squareRoot()
-    }
-    
-=======
->>>>>>> b1c2aca0
     /// Returns the result of adding the product of the two given vectors to this
     /// vector, computed without intermediate rounding.
     ///
