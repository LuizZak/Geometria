// swift-tools-version:5.3
import PackageDescription
import class Foundation.ProcessInfo

let geometriaDependencies: [Target.Dependency] = [
    .product(name: "Numerics", package: "swift-numerics")
]
let reportingSwiftSettings: [SwiftSetting] = [
    .unsafeFlags([
        "-driver-time-compilation",
        "-Xfrontend",
        "-warn-long-function-bodies=500",
        "-Xfrontend",
        "-warn-long-expression-type-checking=50"
    ])
]

let testCommons: Target = .target(
    name: "TestCommons",
    dependencies: [
        "Geometria",
        .product(name: "MiniP5Printer", package: "MiniP5Printer"),
    ]
)

// Geometria
let geometriaTarget: Target = .target(
    name: "Geometria",
    dependencies: geometriaDependencies,
    swiftSettings: []
)
let geometriaTestsTarget: Target = .testTarget(
    name: "GeometriaTests",
    dependencies: ["Geometria", "TestCommons"],
    swiftSettings: []
)

// GeometriaAlgorithms
let geometriaAlgorithmsTarget: Target = .target(
    name: "GeometriaAlgorithms",
    dependencies: geometriaDependencies + ["Geometria"],
    swiftSettings: []
)
let geometriaAlgorithmsTestTarget: Target = .testTarget(
    name: "GeometriaAlgorithmsTests",
    dependencies: geometriaDependencies + ["GeometriaAlgorithms", "TestCommons"],
    swiftSettings: []
)
let geometriaAlgorithmsTarget: Target = .target(
    name: "GeometriaAlgorithms",
    dependencies: ["Geometria"],
    swiftSettings: []
)
let geometriaAlgorithmsTestsTarget: Target = .testTarget(
    name: "GeometriaAlgorithmsTests",
    dependencies: ["GeometriaAlgorithms", "Geometria"],
    swiftSettings: []
)

<<<<<<< HEAD
if ProcessInfo.processInfo.environment["REPORT_BUILD_TIME"] == "YES" {
    geometriaTarget.swiftSettings?.append(contentsOf: reportingSwiftSettings)
    geometriaTestsTarget.swiftSettings?.append(contentsOf: reportingSwiftSettings)
    geometriaAlgorithmsTarget.swiftSettings?.append(contentsOf: reportingSwiftSettings)
    geometriaAlgorithmsTestsTarget.swiftSettings?.append(contentsOf: reportingSwiftSettings)
}
=======
// GeometriaPeriodics
let geometriaPeriodicsTarget: Target = .target(
    name: "GeometriaPeriodics",
    dependencies: geometriaDependencies + ["Geometria"],
    swiftSettings: []
)
let geometriaPeriodicsTestTarget: Target = .testTarget(
    name: "GeometriaPeriodicsTests",
    dependencies: geometriaDependencies + ["GeometriaPeriodics", "TestCommons"],
    swiftSettings: []
)
>>>>>>> e4dc09b2

let package = Package(
    name: "Geometria",
    products: [
        .library(
            name: "Geometria",
            targets: ["Geometria"]),
        .library(
            name: "GeometriaAlgorithms",
            targets: ["GeometriaAlgorithms"]),
    ],
    dependencies: [
        .package(url: "https://github.com/apple/swift-numerics.git", from: "1.0.0"),
        .package(url: "https://github.com/LuizZak/MiniP5Printer.git", .exactItem("0.0.2")),
    ],
    targets: [
<<<<<<< HEAD
        geometriaTarget,
        geometriaTestsTarget,
        geometriaAlgorithmsTarget,
        geometriaAlgorithmsTestsTarget,
=======
        geometriaTarget.applyReportBuildTime(),
        geometriaTestsTarget.applyReportBuildTime(),
        geometriaAlgorithmsTarget.applyReportBuildTime(),
        geometriaAlgorithmsTestTarget.applyReportBuildTime(),
        geometriaPeriodicsTarget.applyReportBuildTime(),
        geometriaPeriodicsTestTarget.applyReportBuildTime(),
        testCommons,
>>>>>>> e4dc09b2
    ]
)

extension Target {
    func applyReportBuildTime() -> Self {
        guard ProcessInfo.processInfo.environment["REPORT_BUILD_TIME"] == "YES" else {
            return self
        }

        if swiftSettings == nil {
            swiftSettings = []
        }

        swiftSettings?.append(contentsOf: reportingSwiftSettings)

        return self
    }
}<|MERGE_RESOLUTION|>--- conflicted
+++ resolved
@@ -46,25 +46,7 @@
     dependencies: geometriaDependencies + ["GeometriaAlgorithms", "TestCommons"],
     swiftSettings: []
 )
-let geometriaAlgorithmsTarget: Target = .target(
-    name: "GeometriaAlgorithms",
-    dependencies: ["Geometria"],
-    swiftSettings: []
-)
-let geometriaAlgorithmsTestsTarget: Target = .testTarget(
-    name: "GeometriaAlgorithmsTests",
-    dependencies: ["GeometriaAlgorithms", "Geometria"],
-    swiftSettings: []
-)
 
-<<<<<<< HEAD
-if ProcessInfo.processInfo.environment["REPORT_BUILD_TIME"] == "YES" {
-    geometriaTarget.swiftSettings?.append(contentsOf: reportingSwiftSettings)
-    geometriaTestsTarget.swiftSettings?.append(contentsOf: reportingSwiftSettings)
-    geometriaAlgorithmsTarget.swiftSettings?.append(contentsOf: reportingSwiftSettings)
-    geometriaAlgorithmsTestsTarget.swiftSettings?.append(contentsOf: reportingSwiftSettings)
-}
-=======
 // GeometriaPeriodics
 let geometriaPeriodicsTarget: Target = .target(
     name: "GeometriaPeriodics",
@@ -76,7 +58,6 @@
     dependencies: geometriaDependencies + ["GeometriaPeriodics", "TestCommons"],
     swiftSettings: []
 )
->>>>>>> e4dc09b2
 
 let package = Package(
     name: "Geometria",
@@ -93,12 +74,6 @@
         .package(url: "https://github.com/LuizZak/MiniP5Printer.git", .exactItem("0.0.2")),
     ],
     targets: [
-<<<<<<< HEAD
-        geometriaTarget,
-        geometriaTestsTarget,
-        geometriaAlgorithmsTarget,
-        geometriaAlgorithmsTestsTarget,
-=======
         geometriaTarget.applyReportBuildTime(),
         geometriaTestsTarget.applyReportBuildTime(),
         geometriaAlgorithmsTarget.applyReportBuildTime(),
@@ -106,7 +81,6 @@
         geometriaPeriodicsTarget.applyReportBuildTime(),
         geometriaPeriodicsTestTarget.applyReportBuildTime(),
         testCommons,
->>>>>>> e4dc09b2
     ]
 )
 
