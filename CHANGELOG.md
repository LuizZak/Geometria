--- conflicted
+++ resolved
@@ -2,12 +2,10 @@
 
 ## [main]
 
-<<<<<<< HEAD
 - Adding `GeometriaAlgorithms` library that will feature useful computational geometry algorithm implementations.
     - Adding `SpatialTree<T>` type that encodes a simple [quad tree](https://en.wikipedia.org/wiki/Quadtree)/[octree](https://en.wikipedia.org/wiki/Octree) structures.
-=======
+
 - Adding `TransposableMatrixType` protocol to describe matrices that can be transposed into another known matrix type.
->>>>>>> 6af64ef7
 
 - Added `DivisibleRectangleType.subdivided()`.
 
