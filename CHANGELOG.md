# Changelog

## [main]

<<<<<<< HEAD
- Added `Hyperplane.intersectionInterval(with:)` method for doing line-limiting intersections against hyperplanes.

- Added `LineFloatingPoint.normalizedLineSlope` protocol property for fetching the normalized direction of a line type.

- Added `IntervalLine`, a special line type that can be configured to have finite or infinite ends dynamically.
=======
- Forcing `Vector2-` specializing protocols to require the same specialization on its `SubVector3`, e.g. `Vector2FloatingPoint` now requires `SubVector3: Vector3FloatingPoint`.

- Added `Vector2Multiplicative.tripleProduct` method.

- Added `NSquare.vertices` when `NSquare.Vector` conforms to `VectorAdditive`.
>>>>>>> 750321cd

- Added `LineCategory` bit-flag for `LineType` conformers that specifies the category of the line type (line, ray, or line segment).

- Added `PlaneIntersectablePlane2Type` to generalize line intersection of 1D planes (lines) in 2D spaces.

- Added `PlaneIntersectablePlane3Type` to generalize line intersection of 2D planes in 3D spaces.

## v0.0.2

- Added `Hyperplane` protocol to represent [hyperplanes](https://en.wikipedia.org/wiki/Hyperplane), along with proper type aliases for 2-, 3-, and 4-dimensional hyperplanes.

- Added `VectorTakeable` protocol, and making all vector protocols conform to it. With it, it's possible to index into a vector type to produce different vector types based on combinations of dimensions of a vector:

```swift
let vector = Vector3D(x: 3.5, y: 2.1, z: 1.0)

print(vector[.x, .z]) // Prints "(x: 3.5, y: 1.0)"
print(vector[.x, .z, .y]) // Prints "(x: 3.5, y: 1.0, z: 2.1)"
print(vector[.z, .y, .x]) // Prints "(x: 1.0, y: 2.1, x: 3.5)"
print(vector[.z, .y, .x, .z]) // Prints "(x: 1.0, y: 2.1, x: 3.5, w: 1.0)"
```

- Added `Vector<2/3/4>TakeDimensions` to accompany the `VectorTakeable` protocol and serve as a default conformance to `Vector<2/3/4>Type` protocols.

- Added `AdditiveRectangle.vertices` getter, which is automatically synthesized for any conforming type.

## v0.0.1

Initial release<|MERGE_RESOLUTION|>--- conflicted
+++ resolved
@@ -2,19 +2,17 @@
 
 ## [main]
 
-<<<<<<< HEAD
 - Added `Hyperplane.intersectionInterval(with:)` method for doing line-limiting intersections against hyperplanes.
 
 - Added `LineFloatingPoint.normalizedLineSlope` protocol property for fetching the normalized direction of a line type.
 
 - Added `IntervalLine`, a special line type that can be configured to have finite or infinite ends dynamically.
-=======
+
 - Forcing `Vector2-` specializing protocols to require the same specialization on its `SubVector3`, e.g. `Vector2FloatingPoint` now requires `SubVector3: Vector3FloatingPoint`.
 
 - Added `Vector2Multiplicative.tripleProduct` method.
 
 - Added `NSquare.vertices` when `NSquare.Vector` conforms to `VectorAdditive`.
->>>>>>> 750321cd
 
 - Added `LineCategory` bit-flag for `LineType` conformers that specifies the category of the line type (line, ray, or line segment).
 
