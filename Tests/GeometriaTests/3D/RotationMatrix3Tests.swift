--- conflicted
+++ resolved
@@ -11,16 +11,6 @@
     // MARK: Full 3-axis rotations
 
     func testMake3DRotation_xyz_rightHanded() {
-<<<<<<< HEAD
-        let sut = RotationMatrix
-            .make3DRotation(
-                .pi / 2,
-                .pi / 3,
-                .pi / 4,
-                order: .xyz,
-                orientation: .rightHanded
-            )
-=======
         let sut =
         RotationMatrix
         .make3DRotation(
@@ -30,7 +20,6 @@
             order: .xyz,
             orientation: .rightHanded
         )
->>>>>>> e4dc09b2
 
         assertEqual(sut.r0, ( 0.35355339059327384, 0.3535533905932738,  0.8660254037844386    ))
         assertEqual(sut.r1, ( 0.6123724356957946,  0.6123724356957945, -0.5000000000000001    ))
@@ -38,16 +27,6 @@
     }
 
     func testMake3DRotation_xyz_leftHanded() {
-<<<<<<< HEAD
-        let sut = RotationMatrix
-            .make3DRotation(
-                .pi / 2,
-                .pi / 3,
-                .pi / 4,
-                order: .xyz,
-                orientation: .leftHanded
-            )
-=======
         let sut =
         RotationMatrix
         .make3DRotation(
@@ -57,7 +36,6 @@
             order: .xyz,
             orientation: .leftHanded
         )
->>>>>>> e4dc09b2
 
         assertEqual(sut.r0, ( 0.35355339059327384, -0.3535533905932738 , -0.8660254037844386    ))
         assertEqual(sut.r1, ( 0.6123724356957946 ,  -0.6123724356957945,  0.5000000000000001    ))
@@ -65,16 +43,6 @@
     }
 
     func testMake3DRotation_xzy_rightHanded() {
-<<<<<<< HEAD
-        let sut = RotationMatrix
-            .make3DRotation(
-                .pi / 2,
-                .pi / 3,
-                .pi / 4,
-                order: .xzy,
-                orientation: .rightHanded
-            )
-=======
         let sut =
         RotationMatrix
         .make3DRotation(
@@ -84,7 +52,6 @@
             order: .xzy,
             orientation: .rightHanded
         )
->>>>>>> e4dc09b2
 
         assertEqual(sut.r0, ( 0.35355339059327384,  0.8660254037844386    ,  0.3535533905932738))
         assertEqual(sut.r1, ( 0.7071067811865475 ,  3.0616169978683836e-17, -0.7071067811865476))
@@ -92,16 +59,6 @@
     }
 
     func testMake3DRotation_xzy_leftHanded() {
-<<<<<<< HEAD
-        let sut = RotationMatrix
-            .make3DRotation(
-                .pi / 2,
-                .pi / 3,
-                .pi / 4,
-                order: .xzy,
-                orientation: .leftHanded
-            )
-=======
         let sut =
         RotationMatrix
         .make3DRotation(
@@ -111,7 +68,6 @@
             order: .xzy,
             orientation: .leftHanded
         )
->>>>>>> e4dc09b2
 
         assertEqual(sut.r0, ( 0.35355339059327384, -0.8660254037844386    , -0.3535533905932738))
         assertEqual(sut.r1, ( 0.7071067811865475 ,  3.0616169978683836e-17,  0.7071067811865476))
@@ -119,16 +75,6 @@
     }
 
     func testMake3DRotation_yxz_rightHanded() {
-<<<<<<< HEAD
-        let sut = RotationMatrix
-            .make3DRotation(
-                .pi / 2,
-                .pi / 3,
-                .pi / 4,
-                order: .yxz,
-                orientation: .rightHanded
-            )
-=======
         let sut =
         RotationMatrix
         .make3DRotation(
@@ -138,7 +84,6 @@
             order: .yxz,
             orientation: .rightHanded
         )
->>>>>>> e4dc09b2
 
         assertEqual(sut.r0, (-0.6123724356957945 ,  0.6123724356957946 ,  0.5000000000000001    ))
         assertEqual(sut.r1, (-0.3535533905932738 , 0.35355339059327384 , -0.8660254037844386    ))
@@ -146,16 +91,6 @@
     }
 
     func testMake3DRotation_yxz_leftHanded() {
-<<<<<<< HEAD
-        let sut = RotationMatrix
-            .make3DRotation(
-                .pi / 2,
-                .pi / 3,
-                .pi / 4,
-                order: .yxz,
-                orientation: .leftHanded
-            )
-=======
         let sut =
         RotationMatrix
         .make3DRotation(
@@ -165,7 +100,6 @@
             order: .yxz,
             orientation: .leftHanded
         )
->>>>>>> e4dc09b2
 
         assertEqual(sut.r0, ( 0.6123724356957945,  0.6123724356957946 , -0.5000000000000001    ))
         assertEqual(sut.r1, ( 0.3535533905932738,  0.35355339059327384,  0.8660254037844386    ))
@@ -173,16 +107,6 @@
     }
 
     func testMake3DRotation_yzx_rightHanded() {
-<<<<<<< HEAD
-        let sut = RotationMatrix
-            .make3DRotation(
-                .pi / 2,
-                .pi / 3,
-                .pi / 4,
-                order: .yzx,
-                orientation: .rightHanded
-            )
-=======
         let sut =
         RotationMatrix
         .make3DRotation(
@@ -192,7 +116,6 @@
             order: .yzx,
             orientation: .rightHanded
         )
->>>>>>> e4dc09b2
 
         assertEqual(sut.r0, ( 3.0616169978683836e-17,  0.7071067811865475 ,  0.7071067811865476))
         assertEqual(sut.r1, (-0.8660254037844386    ,  0.35355339059327384, -0.3535533905932738))
@@ -200,16 +123,6 @@
     }
 
     func testMake3DRotation_yzx_leftHanded() {
-<<<<<<< HEAD
-        let sut = RotationMatrix
-            .make3DRotation(
-                .pi / 2,
-                .pi / 3,
-                .pi / 4,
-                order: .yzx,
-                orientation: .leftHanded
-            )
-=======
         let sut =
         RotationMatrix
         .make3DRotation(
@@ -219,7 +132,6 @@
             order: .yzx,
             orientation: .leftHanded
         )
->>>>>>> e4dc09b2
 
         assertEqual(sut.r0, (3.0616169978683836e-17,  0.7071067811865475, -0.7071067811865476))
         assertEqual(sut.r1, (0.8660254037844386    , 0.35355339059327384,  0.3535533905932738))
@@ -227,16 +139,6 @@
     }
 
     func testMake3DRotation_zxy_rightHanded() {
-<<<<<<< HEAD
-        let sut = RotationMatrix
-            .make3DRotation(
-                .pi / 2,
-                .pi / 3,
-                .pi / 4,
-                order: .zxy,
-                orientation: .rightHanded
-            )
-=======
         let sut =
         RotationMatrix
         .make3DRotation(
@@ -246,7 +148,6 @@
             order: .zxy,
             orientation: .rightHanded
         )
->>>>>>> e4dc09b2
 
         assertEqual(sut.r0, ( 0.6123724356957945, 0.5000000000000001    , -0.6123724356957946 ))
         assertEqual(sut.r1, (-0.7071067811865476, 3.0616169978683836e-17, -0.7071067811865475 ))
@@ -254,16 +155,6 @@
     }
 
     func testMake3DRotation_zxy_leftHanded() {
-<<<<<<< HEAD
-        let sut = RotationMatrix
-            .make3DRotation(
-                .pi / 2,
-                .pi / 3,
-                .pi / 4,
-                order: .zxy,
-                orientation: .leftHanded
-            )
-=======
         let sut =
         RotationMatrix
         .make3DRotation(
@@ -273,7 +164,6 @@
             order: .zxy,
             orientation: .leftHanded
         )
->>>>>>> e4dc09b2
 
         assertEqual(sut.r0, (-0.6123724356957945, -0.5000000000000001    , -0.6123724356957946 ))
         assertEqual(sut.r1, ( 0.7071067811865476,  3.0616169978683836e-17, -0.7071067811865475 ))
@@ -281,16 +171,6 @@
     }
 
     func testMake3DRotation_zyx_rightHanded() {
-<<<<<<< HEAD
-        let sut = RotationMatrix
-            .make3DRotation(
-                .pi / 2,
-                .pi / 3,
-                .pi / 4,
-                order: .zyx,
-                orientation: .rightHanded
-            )
-=======
         let sut =
         RotationMatrix
         .make3DRotation(
@@ -300,7 +180,6 @@
             order: .zyx,
             orientation: .rightHanded
         )
->>>>>>> e4dc09b2
 
         assertEqual(sut.r0, ( 3.0616169978683836e-17,  0.7071067811865476, -0.7071067811865475 ))
         assertEqual(sut.r1, (-0.5000000000000001    , -0.6123724356957945, -0.6123724356957946 ))
@@ -308,16 +187,6 @@
     }
 
     func testMake3DRotation_zyx_leftHanded() {
-<<<<<<< HEAD
-        let sut = RotationMatrix
-            .make3DRotation(
-                .pi / 2,
-                .pi / 3,
-                .pi / 4,
-                order: .zyx,
-                orientation: .leftHanded
-            )
-=======
         let sut =
         RotationMatrix
         .make3DRotation(
@@ -327,7 +196,6 @@
             order: .zyx,
             orientation: .leftHanded
         )
->>>>>>> e4dc09b2
 
         assertEqual(sut.r0, (3.0616169978683836e-17, -0.7071067811865476, -0.7071067811865475 ))
         assertEqual(sut.r1, (0.5000000000000001    ,  0.6123724356957945, -0.6123724356957946 ))
@@ -335,16 +203,6 @@
     }
 
     func testMake3DRotation_zxz_rightHanded() {
-<<<<<<< HEAD
-        let sut = RotationMatrix
-            .make3DRotation(
-                .pi / 2,
-                .pi / 3,
-                .pi / 4,
-                order: .zxz,
-                orientation: .rightHanded
-            )
-=======
         let sut =
         RotationMatrix
         .make3DRotation(
@@ -354,7 +212,6 @@
             order: .zxz,
             orientation: .rightHanded
         )
->>>>>>> e4dc09b2
 
         assertEqual(sut.r0, (-0.35355339059327373,  0.3535533905932739, -0.8660254037844386   ))
         assertEqual(sut.r1, (-0.7071067811865476 , -0.7071067811865475, -5.302876193624534e-17))
@@ -362,16 +219,6 @@
     }
 
     func testMake3DRotation_zxz_leftHanded() {
-<<<<<<< HEAD
-        let sut = RotationMatrix
-            .make3DRotation(
-                .pi / 2,
-                .pi / 3,
-                .pi / 4,
-                order: .zxz,
-                orientation: .leftHanded
-            )
-=======
         let sut =
         RotationMatrix
         .make3DRotation(
@@ -381,7 +228,6 @@
             order: .zxz,
             orientation: .leftHanded
         )
->>>>>>> e4dc09b2
 
         assertEqual(sut.r0, (-0.35355339059327373, -0.3535533905932739, -0.8660254037844386   ))
         assertEqual(sut.r1, ( 0.7071067811865476 , -0.7071067811865475,  5.302876193624534e-17))
@@ -389,16 +235,6 @@
     }
 
     func testMake3DRotation_xzx_rightHanded() {
-<<<<<<< HEAD
-        let sut = RotationMatrix
-            .make3DRotation(
-                .pi / 2,
-                .pi / 3,
-                .pi / 4,
-                order: .xzx,
-                orientation: .rightHanded
-            )
-=======
         let sut =
         RotationMatrix
         .make3DRotation(
@@ -408,7 +244,6 @@
             order: .xzx,
             orientation: .rightHanded
         )
->>>>>>> e4dc09b2
 
         assertEqual(sut.r0, ( 0.5000000000000001   ,  0.6123724356957946, -0.6123724356957945 ))
         assertEqual(sut.r1, (-5.302876193624534e-17, -0.7071067811865475, -0.7071067811865476 ))
@@ -416,16 +251,6 @@
     }
 
     func testMake3DRotation_xzx_leftHanded() {
-<<<<<<< HEAD
-        let sut = RotationMatrix
-            .make3DRotation(
-                .pi / 2,
-                .pi / 3,
-                .pi / 4,
-                order: .xzx,
-                orientation: .leftHanded
-            )
-=======
         let sut =
         RotationMatrix
         .make3DRotation(
@@ -435,7 +260,6 @@
             order: .xzx,
             orientation: .leftHanded
         )
->>>>>>> e4dc09b2
 
         assertEqual(sut.r0, ( 0.5000000000000001   , -0.6123724356957946, -0.6123724356957945 ))
         assertEqual(sut.r1, ( 5.302876193624534e-17, -0.7071067811865475,  0.7071067811865476 ))
@@ -443,16 +267,6 @@
     }
 
     func testMake3DRotation_yxy_rightHanded() {
-<<<<<<< HEAD
-        let sut = RotationMatrix
-            .make3DRotation(
-                .pi / 2,
-                .pi / 3,
-                .pi / 4,
-                order: .yxy,
-                orientation: .rightHanded
-            )
-=======
         let sut =
         RotationMatrix
         .make3DRotation(
@@ -462,7 +276,6 @@
             order: .yxy,
             orientation: .rightHanded
         )
->>>>>>> e4dc09b2
 
         assertEqual(sut.r0, (-0.35355339059327373, 0.8660254037844386   ,  0.3535533905932739))
         assertEqual(sut.r1, ( 0.6123724356957945 , 0.5000000000000001   , -0.6123724356957946))
@@ -470,16 +283,6 @@
     }
 
     func testMake3DRotation_yxy_leftHanded() {
-<<<<<<< HEAD
-        let sut = RotationMatrix
-            .make3DRotation(
-                .pi / 2,
-                .pi / 3,
-                .pi / 4,
-                order: .yxy,
-                orientation: .leftHanded
-            )
-=======
         let sut =
         RotationMatrix
         .make3DRotation(
@@ -489,7 +292,6 @@
             order: .yxy,
             orientation: .leftHanded
         )
->>>>>>> e4dc09b2
 
         assertEqual(sut.r0, (-0.35355339059327373,  0.8660254037844386   , -0.3535533905932739))
         assertEqual(sut.r1, ( 0.6123724356957945 ,  0.5000000000000001   ,  0.6123724356957946))
@@ -497,16 +299,6 @@
     }
 
     func testMake3DRotation_xyx_rightHanded() {
-<<<<<<< HEAD
-        let sut = RotationMatrix
-            .make3DRotation(
-                .pi / 2,
-                .pi / 3,
-                .pi / 4,
-                order: .xyx,
-                orientation: .rightHanded
-            )
-=======
         let sut =
         RotationMatrix
         .make3DRotation(
@@ -516,7 +308,6 @@
             order: .xyx,
             orientation: .rightHanded
         )
->>>>>>> e4dc09b2
 
         assertEqual(sut.r0, ( 0.5000000000000001   ,  0.6123724356957945 ,  0.6123724356957946))
         assertEqual(sut.r1, ( 0.8660254037844386   , -0.35355339059327373, -0.3535533905932739))
@@ -524,16 +315,6 @@
     }
 
     func testMake3DRotation_xyx_leftHanded() {
-<<<<<<< HEAD
-        let sut = RotationMatrix
-            .make3DRotation(
-                .pi / 2,
-                .pi / 3,
-                .pi / 4,
-                order: .xyx,
-                orientation: .leftHanded
-            )
-=======
         let sut =
         RotationMatrix
         .make3DRotation(
@@ -543,7 +324,6 @@
             order: .xyx,
             orientation: .leftHanded
         )
->>>>>>> e4dc09b2
 
         assertEqual(sut.r0, (0.5000000000000001   ,  0.6123724356957945    , -0.6123724356957946))
         assertEqual(sut.r1, (0.8660254037844386   , -0.35355339059327373   ,  0.3535533905932739))
@@ -551,16 +331,6 @@
     }
 
     func testMake3DRotation_zyz_rightHanded() {
-<<<<<<< HEAD
-        let sut = RotationMatrix
-            .make3DRotation(
-                .pi / 2,
-                .pi / 3,
-                .pi / 4,
-                order: .zyz,
-                orientation: .rightHanded
-            )
-=======
         let sut =
         RotationMatrix
         .make3DRotation(
@@ -570,7 +340,6 @@
             order: .zyz,
             orientation: .rightHanded
         )
->>>>>>> e4dc09b2
 
         assertEqual(sut.r0, (-0.7071067811865475,  0.7071067811865476 ,  5.302876193624534e-17))
         assertEqual(sut.r1, (-0.3535533905932739, -0.35355339059327373, -0.8660254037844386   ))
@@ -578,16 +347,6 @@
     }
 
     func testMake3DRotation_zyz_leftHanded() {
-<<<<<<< HEAD
-        let sut = RotationMatrix
-            .make3DRotation(
-                .pi / 2,
-                .pi / 3,
-                .pi / 4,
-                order: .zyz,
-                orientation: .leftHanded
-            )
-=======
         let sut =
         RotationMatrix
         .make3DRotation(
@@ -597,7 +356,6 @@
             order: .zyz,
             orientation: .leftHanded
         )
->>>>>>> e4dc09b2
 
         assertEqual(sut.r0, (-0.7071067811865475, -0.7071067811865476 , -5.302876193624534e-17))
         assertEqual(sut.r1, ( 0.3535533905932739, -0.35355339059327373, -0.8660254037844386   ))
@@ -605,16 +363,6 @@
     }
 
     func testMake3DRotation_yzy_rightHanded() {
-<<<<<<< HEAD
-        let sut = RotationMatrix
-            .make3DRotation(
-                .pi / 2,
-                .pi / 3,
-                .pi / 4,
-                order: .yzy,
-                orientation: .rightHanded
-            )
-=======
         let sut =
         RotationMatrix
         .make3DRotation(
@@ -624,7 +372,6 @@
             order: .yzy,
             orientation: .rightHanded
         )
->>>>>>> e4dc09b2
 
         assertEqual(sut.r0, (-0.7071067811865475,  5.302876193624534e-17,  0.7071067811865476 ))
         assertEqual(sut.r1, (-0.6123724356957946,  0.5000000000000001   , -0.6123724356957945 ))
@@ -723,14 +470,6 @@
     // MARK: Axis-angle rotation
 
     func testMake3DRotationFromAxisAngle_rightHanded() {
-<<<<<<< HEAD
-        let sut = RotationMatrix
-            .make3DRotationFromAxisAngle(
-                axis: Vector(x: 1, y: 2, z: 3),
-                .pi / 2,
-                orientation: .rightHanded
-            )
-=======
         let sut =
         RotationMatrix
         .make3DRotationFromAxisAngle(
@@ -738,7 +477,6 @@
             Angle.pi / 2.0,
             orientation: .rightHanded
         )
->>>>>>> e4dc09b2
 
         assertEqual(sut.r0, ( 0.07142857142857148, -0.6589265828801303 , 0.7488081981105631 ))
         assertEqual(sut.r1, ( 0.9446408685944161 ,  0.28571428571428575, 0.16131018665900415))
@@ -746,14 +484,6 @@
     }
 
     func testMake3DRotationFromAxisAngle_leftHanded() {
-<<<<<<< HEAD
-        let sut = RotationMatrix
-            .make3DRotationFromAxisAngle(
-                axis: Vector(x: 1, y: 2, z: 3),
-                .pi / 2,
-                orientation: .leftHanded
-            )
-=======
         let sut =
         RotationMatrix
         .make3DRotationFromAxisAngle(
@@ -761,7 +491,6 @@
             Angle.pi / 2.0,
             orientation: .leftHanded
         )
->>>>>>> e4dc09b2
 
         assertEqual(sut.r0, ( 0.07142857142857148, 0.9446408685944161 , -0.3202367695391345))
         assertEqual(sut.r1, (-0.6589265828801303 , 0.28571428571428575,  0.6958326704838529))
