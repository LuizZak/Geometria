import XCTest
import Geometria

class AABBTests: XCTestCase {
    typealias Box = AABB2D
    typealias AABB3 = AABB3D
    
    func testCodable() throws {
        let sut = Box(minimum: .init(x: 1, y: 2),
                      maximum: .init(x: 3, y: 4))
        let encoder = JSONEncoder()
        let decoder = JSONDecoder()
        
        let data = try encoder.encode(sut)
        let result = try decoder.decode(Box.self, from: data)
        
        XCTAssertEqual(sut, result)
    }
    
    func testInitWithMinimumMaximum() {
        let sut = Box(minimum: .init(x: 1, y: 2),
                      maximum: .init(x: 3, y: 4))
        
        XCTAssertEqual(sut.minimum, .init(x: 1, y: 2))
        XCTAssertEqual(sut.maximum, .init(x: 3, y: 4))
    }
    
    func testLocation() {
        let sut = Box(minimum: .init(x: 1, y: 2),
                      maximum: .init(x: 3, y: 4))
        
        XCTAssertEqual(sut.location, .init(x: 1, y: 2))
    }
}

// MARK: BoundableType Conformance

extension AABBTests {
    func testBounds() {
        let sut = Box(minimum: .init(x: 1, y: 2),
                      maximum: .init(x: 3, y: 6))
        
        let result = sut.bounds
        
        XCTAssertEqual(result.minimum, .init(x: 1, y: 2))
        XCTAssertEqual(result.maximum, .init(x: 3, y: 6))
    }
}

// MARK: Equatable Conformance

extension AABBTests {
    func testEquality() {
        XCTAssertEqual(Box(minimum: .init(x: 1, y: 2),
                           maximum: .init(x: 3, y: 4)),
                       Box(minimum: .init(x: 1, y: 2),
                           maximum: .init(x: 3, y: 4)))
    }
    
    func testUnequality() {
        XCTAssertNotEqual(Box(minimum: .init(x: 999, y: 2),
                              maximum: .init(x: 3, y: 4)),
                          Box(minimum: .init(x: 1, y: 2),
                              maximum: .init(x: 3, y: 4)))
        
        XCTAssertNotEqual(Box(minimum: .init(x: 1, y: 999),
                              maximum: .init(x: 3, y: 4)),
                          Box(minimum: .init(x: 1, y: 2),
                              maximum: .init(x: 3, y: 4)))
        
        XCTAssertNotEqual(Box(minimum: .init(x: 1, y: 2),
                              maximum: .init(x: 999, y: 4)),
                          Box(minimum: .init(x: 1, y: 2),
                              maximum: .init(x: 3, y: 4)))
        
        XCTAssertNotEqual(Box(minimum: .init(x: 1, y: 2),
                              maximum: .init(x: 3, y: 999)),
                          Box(minimum: .init(x: 1, y: 2),
                              maximum: .init(x: 3, y: 4)))
    }
    
    func testIsSizeZero_zeroArea() {
        let sut = Box(minimum: .init(x: 0, y: 0), maximum: .init(x: 0, y: 0))
        
        XCTAssertTrue(sut.isSizeZero)
    }
    
    func testIsSizeZero_zeroWidth() {
        let sut = Box(minimum: .init(x: 0, y: 0), maximum: .init(x: 0, y: 1))
        
        XCTAssertFalse(sut.isSizeZero)
    }
    
    func testIsSizeZero_zeroHeight() {
        let sut = Box(minimum: .init(x: 0, y: 0), maximum: .init(x: 1, y: 0))
        
        XCTAssertFalse(sut.isSizeZero)
    }
    
    func testIsSizeZero_nonZeroArea() {
        let sut = Box(minimum: .init(x: 0, y: 0), maximum: .init(x: 1, y: 1))
        
        XCTAssertFalse(sut.isSizeZero)
    }
}

// MARK: VectorComparable Conformance

extension AABBTests {
    func testIsValid() {
        XCTAssertTrue(Box(minimum: .zero, maximum: .zero).isValid)
        XCTAssertTrue(Box(minimum: .zero, maximum: .one).isValid)
        XCTAssertTrue(Box(minimum: .zero, maximum: .init(x: 0, y: 1)).isValid)
        XCTAssertTrue(Box(minimum: .zero, maximum: .init(x: 1, y: 0)).isValid)
        XCTAssertFalse(Box(minimum: .init(x: 0, y: 1), maximum: .zero).isValid)
        XCTAssertFalse(Box(minimum: .init(x: 1, y: 0), maximum: .zero).isValid)
        XCTAssertFalse(Box(minimum: .one, maximum: .zero).isValid)
    }
    
    func testInitOfPoints_2Points() {
        let result = Box(of: .init(x: -5, y: 6), .init(x: 3, y: -2))
        
        XCTAssertEqual(result.minimum, .init(x: -5, y: -2))
        XCTAssertEqual(result.maximum, .init(x: 3, y: 6))
    }
    
    func testInitOfPoints_3Points() {
        let result =
        Box(of: .init(x: -5, y: 4),
            .init(x: 3, y: -2),
            .init(x: 2, y: 6)
        )
        
        XCTAssertEqual(result.minimum, .init(x: -5, y: -2))
        XCTAssertEqual(result.maximum, .init(x: 3, y: 6))
    }
    
    func testInitOfPoints_4Points() {
        let result =
        Box(of: .init(x: -5, y: 4),
            .init(x: 3, y: -2),
            .init(x: 1, y: 3),
            .init(x: 2, y: 6)
        )
        
        XCTAssertEqual(result.minimum, .init(x: -5, y: -2))
        XCTAssertEqual(result.maximum, .init(x: 3, y: 6))
    }
    
    func testExpandToIncludePoint() {
        var sut = Box.zero
        
        sut.expand(toInclude: .init(x: -1, y: 2))
        sut.expand(toInclude: .init(x: 3, y: -5))
        
        XCTAssertEqual(sut.minimum, .init(x: -1, y: -5))
        XCTAssertEqual(sut.maximum, .init(x: 3, y: 2))
    }
    
    func testExpandToIncludePoints() {
        var sut = Box.zero
        
        sut.expand(toInclude: [.init(x: -1, y: 2), .init(x: 3, y: -5)])
        
        XCTAssertEqual(sut.minimum, .init(x: -1, y: -5))
        XCTAssertEqual(sut.maximum, .init(x: 3, y: 2))
    }
    
    func testClamp_outOfBounds() {
        let sut = Box(minimum: .init(x: 2, y: 3), maximum: .init(x: 7, y: 11))
        
        XCTAssertEqual(sut.clamp(.init(x: 0, y: 0)), .init(x: 2, y: 3))
        XCTAssertEqual(sut.clamp(.init(x: 12, y: 12)), .init(x: 7, y: 11))
        XCTAssertEqual(sut.clamp(.init(x: 0, y: 5)), .init(x: 2, y: 5))
        XCTAssertEqual(sut.clamp(.init(x: 5, y: 1)), .init(x: 5, y: 3))
    }
    
    func testClamp_withinBounds() {
        let sut = Box(minimum: .init(x: 2, y: 3), maximum: .init(x: 7, y: 11))
        
        XCTAssertEqual(sut.clamp(.init(x: 3, y: 5)), .init(x: 3, y: 5))
    }
    
    func testContainsPoint() {
        let sut = Box(minimum: .init(x: 0, y: 1), maximum: .init(x: 5, y: 8))
        
        XCTAssertTrue(sut.contains(.init(x: 0, y: 1)))
        XCTAssertTrue(sut.contains(.init(x: 5, y: 1)))
        XCTAssertTrue(sut.contains(.init(x: 5, y: 7)))
        XCTAssertTrue(sut.contains(.init(x: 5, y: 1)))
        XCTAssertTrue(sut.contains(.init(x: 3, y: 3)))
        XCTAssertFalse(sut.contains(.init(x: -1, y: 1)))
        XCTAssertFalse(sut.contains(.init(x: 6, y: 1)))
        XCTAssertFalse(sut.contains(.init(x: 6, y: 7)))
        XCTAssertFalse(sut.contains(.init(x: 5, y: 0)))
    }
}

// MARK: SelfIntersectableRectangleType Conformance

extension AABBTests {
    func testContainsAABB() {
        let sut = Box(x: 0, y: 1, width: 5, height: 7)
        
        XCTAssertTrue(sut.contains(Box(x: 1, y: 2, width: 3, height: 4)))
        XCTAssertFalse(sut.contains(Box(x: -1, y: 2, width: 3, height: 4)))
        XCTAssertFalse(sut.contains(Box(x: 1, y: -2, width: 3, height: 4)))
        XCTAssertFalse(sut.contains(Box(x: 1, y: 2, width: 5, height: 4)))
        XCTAssertFalse(sut.contains(Box(x: 1, y: 2, width: 3, height: 7)))
    }
    
    func testContainsAABB_returnsTrueForEqualBox() {
        let sut = Box(x: 0, y: 1, width: 5, height: 7)
        
        XCTAssertTrue(sut.contains(sut))
    }
    
    func testIntersectsAABB() {
        let sut = Box(x: 0, y: 0, width: 3, height: 3)
        
        XCTAssertTrue(sut.intersects(Box(x: -1, y: -1, width: 2, height: 2)))
        XCTAssertFalse(sut.intersects(Box(x: -3, y: 0, width: 2, height: 2)))
        XCTAssertFalse(sut.intersects(Box(x: 0, y: -3, width: 2, height: 2)))
        XCTAssertFalse(sut.intersects(Box(x: 4, y: 0, width: 2, height: 2)))
        XCTAssertFalse(sut.intersects(Box(x: 0, y: 4, width: 2, height: 2)))
    }
    
    func testIntersectsAABB_edgeIntersections() {
        let sut = Box(x: 0, y: 0, width: 3, height: 3)
        
        XCTAssertTrue(sut.intersects(Box(x: -2, y: -2, width: 2, height: 2)))
        XCTAssertTrue(sut.intersects(Box(x: -2, y: 3, width: 2, height: 2)))
        XCTAssertTrue(sut.intersects(Box(x: 3, y: -2, width: 2, height: 2)))
        XCTAssertTrue(sut.intersects(Box(x: 3, y: 3, width: 2, height: 2)))
    }
    
    func testUnion() {
        let sut = Box(x: 1, y: 2, width: 3, height: 5)
        
        let result = sut.union(.init(x: 7, y: 13, width: 17, height: 19))
        
        XCTAssertEqual(result.location, .init(x: 1, y: 2))
        XCTAssertEqual(result.size, .init(x: 23, y: 30))
    }
    
    func testIntersection_sameAABB() {
        let rect = Box(x: 1, y: 2, width: 3, height: 4)
        
        let result = rect.intersection(rect)
        
        XCTAssertEqual(result, rect)
    }
    
    func testIntersection_overlappingAABB() {
        let rect1 = Box(x: 1, y: 2, width: 3, height: 4)
        let rect2 = Box(x: -1, y: 1, width: 3, height: 4)
        
        let result = rect1.intersection(rect2)
        
        XCTAssertEqual(result, Box(x: 1, y: 2, width: 1, height: 3))
    }
    
    func testIntersection_edgeOnly() {
        let rect1 = Box(x: 1, y: 2, width: 3, height: 4)
        let rect2 = Box(x: -2, y: 2, width: 3, height: 4)
        
        let result = rect1.intersection(rect2)
        
        XCTAssertEqual(result, Box(x: 1, y: 2, width: 0, height: 4))
    }
    
    func testIntersection_cornerOnly() {
        let rect1 = Box(x: 1, y: 2, width: 3, height: 4)
        let rect2 = Box(x: -2, y: -2, width: 3, height: 4)
        
        let result = rect1.intersection(rect2)
        
        XCTAssertEqual(result, Box(x: 1, y: 2, width: 0, height: 0))
    }
    
    func testIntersection_noIntersection() {
        let rect1 = Box(x: 1, y: 2, width: 3, height: 4)
        let rect2 = Box(x: -3, y: -3, width: 3, height: 4)
        
        let result = rect1.intersection(rect2)
        
        XCTAssertNil(result)
    }
}

// MARK: VectorAdditive Conformance

extension AABBTests {
    func testSize() {
        let sut = Box(minimum: .init(x: 0, y: 1), maximum: .init(x: 2, y: 4))
        
        XCTAssertEqual(sut.size, .init(x: 2, y: 3))
    }
    
    func testIsZero() {
        XCTAssertTrue(Box(minimum: .zero, maximum: .zero).isZero)
        XCTAssertFalse(Box(minimum: .zero, maximum: .one).isZero)
        XCTAssertFalse(Box(minimum: .zero, maximum: .init(x: 0, y: 1)).isZero)
        XCTAssertFalse(Box(minimum: .zero, maximum: .init(x: 1, y: 0)).isZero)
        XCTAssertFalse(Box(minimum: .init(x: 0, y: 1), maximum: .zero).isZero)
        XCTAssertFalse(Box(minimum: .init(x: 1, y: 0), maximum: .zero).isZero)
        XCTAssertFalse(Box(minimum: .one, maximum: .zero).isZero)
    }
    
    func testAsRectangle() {
        let sut = Box(minimum: .init(x: 0, y: 1), maximum: .init(x: 2, y: 4))
        
        let result = sut.asRectangle
        
        XCTAssertEqual(result, NRectangle(x: 0, y: 1, width: 2, height: 3))
    }
    
    func testInitEmpty() {
        let sut = Box()
        
        XCTAssertEqual(sut.minimum, .zero)
        XCTAssertEqual(sut.maximum, .zero)
    }
    
    func testInitWithLocationSize() {
        let sut = Box(location: .init(x: 1, y: 2), size: .init(x: 3, y: 4))
        
        XCTAssertEqual(sut.minimum, .init(x: 1, y: 2))
        XCTAssertEqual(sut.maximum, .init(x: 4, y: 6))
    }
}

// MARK: VectorAdditive & VectorComparable Conformance

extension AABBTests {
    func testInitOfPoints_variadic() {
        let result =
            Box(of:
                .init(x: -5, y: 4),
                .init(x: 3, y: -2),
                .init(x: 1, y: 3),
                .init(x: 2, y: 1),
                .init(x: 2, y: 6)
            )
        
        XCTAssertEqual(result.minimum, .init(x: -5, y: -2))
        XCTAssertEqual(result.maximum, .init(x: 3, y: 6))
    }
    
    func testInitPoints() {
        let result = Box(points: [
            .init(x: -5, y: 4),
            .init(x: 3, y: -2),
            .init(x: 1, y: 3),
            .init(x: 2, y: 1),
            .init(x: 2, y: 6),
        ])
        
        XCTAssertEqual(result.minimum, .init(x: -5, y: -2))
        XCTAssertEqual(result.maximum, .init(x: 3, y: 6))
    }
    
    func testInitPoints_empty() {
        let result = Box(points: [])
        
        XCTAssertEqual(result.minimum, .zero)
        XCTAssertEqual(result.maximum, .zero)
    }

    func testInitAABBs() {
        let aabb1 = Box(
            minimum: .init(x: -5, y: -2),
            maximum: .init(x: 3, y: 4)
        )
        let aabb2 = Box(
            minimum: .init(x: 1, y: 1),
            maximum: .init(x: 2, y: 12)
        )
        let aabb3 = Box(
            minimum: .init(x: 2, y: 6),
            maximum: .init(x: 7, y: 3)
        )

        let result = Box(aabbs: [aabb1, aabb2, aabb3])

        XCTAssertEqual(result.minimum, .init(x: -5, y: -2))
        XCTAssertEqual(result.maximum, .init(x: 7, y: 12))
    }
    
    func testInitAABBs_empty() {
        let result = Box(aabbs: [])
        
        XCTAssertEqual(result.minimum, .zero)
        XCTAssertEqual(result.maximum, .zero)
    }
}

// MARK: Vector: VectorMultiplicative Tests

extension AABBTests {
    func testUnit() {
        let sut = Box.unit
        
        XCTAssertEqual(sut.minimum, .zero)
        XCTAssertEqual(sut.maximum, .one)
    }
}

// MARK: DivisibleRectangleType where Vector: VectorDivisible & VectorComparable Tests

extension AABBTests {
<<<<<<< HEAD
    func testSubdivided() {
=======
    func testSubdivided_2D() {
>>>>>>> f97e95f5
        TestFixture.beginFixture(sceneScale: 5, renderScale: 20) { fixture in
            let sut = Box(
                minimum: .init(x: -5, y: -2),
                maximum: .init(x: 7, y: 12)
            )
            
            fixture.add(sut)

            let result = sut.subdivided()

            fixture.assertEquals(result, [
                .init(minimum: .init(x: -5.0, y: -2.0), maximum: .init(x: 1.0, y: 5.0)),
                .init(minimum: .init(x: 1.0, y: -2.0), maximum: .init(x: 7.0, y: 5.0)),
                .init(minimum: .init(x: -5.0, y: 5.0), maximum: .init(x: 1.0, y: 12.0)),
                .init(minimum: .init(x: 1.0, y: 5.0), maximum: .init(x: 7.0, y: 12.0)),
            ])
<<<<<<< HEAD
        }.printVisualization()
=======
        }
    }

    func testSubdivided_3D() {
        TestFixture.beginFixture(sceneScale: 1.0, renderScale: 20.0) { fixture in
            let sut = AABB3(
                minimum: .init(x: -5, y: -2, z: -1),
                maximum: .init(x: 7, y: 12, z: 10)
            )
            
            fixture.add(sut)

            let result = sut.subdivided()

            fixture.assertEquals(result, [
                AABB3(minimum: .init(x: -5.0, y: -2.0, z: -1.0), maximum: .init(x: 1.0, y: 5.0, z: 4.5)),
                AABB3(minimum: .init(x: 1.0, y: -2.0, z: -1.0), maximum: .init(x: 7.0, y: 5.0, z: 4.5)),
                AABB3(minimum: .init(x: -5.0, y: 5.0, z: -1.0), maximum: .init(x: 1.0, y: 12.0, z: 4.5)),
                AABB3(minimum: .init(x: 1.0, y: 5.0, z: -1.0), maximum: .init(x: 7.0, y: 12.0, z: 4.5)),
                AABB3(minimum: .init(x: -5.0, y: -2.0, z: 4.5), maximum: .init(x: 1.0, y: 5.0, z: 10.0)),
                AABB3(minimum: .init(x: 1.0, y: -2.0, z: 4.5), maximum: .init(x: 7.0, y: 5.0, z: 10.0)),
                AABB3(minimum: .init(x: -5.0, y: 5.0, z: 4.5), maximum: .init(x: 1.0, y: 12.0, z: 10.0)),
                AABB3(minimum: .init(x: 1.0, y: 5.0, z: 4.5), maximum: .init(x: 7.0, y: 12.0, z: 10.0)),
            ])
        }
>>>>>>> f97e95f5
    }
}

// MARK: - ConvexType Conformance

// MARK: 2D

extension AABBTests {
    // MARK: intersects(line:)
    
    func testIntersectsLine_2d_line() {
        let sut = Box(left: 2, top: 3, right: 11, bottom: 7)
        let line = Line2D(x1: 2, y1: 9, x2: 15, y2: 5)
        
        XCTAssertTrue(sut.intersects(line: line))
    }
    
    func testIntersectsLine_2d_line_alongEdge_returnsTrue() {
        let sut = Box(left: 2, top: 3, right: 11, bottom: 7)
        let line = Line2D(x1: 0, y1: 3, x2: 1, y2: 3)
        
        XCTAssertTrue(sut.intersects(line: line))
    }
    
    func testIntersectsLine_2d_line_outsideLineLimits_returnsTrue() {
        let sut = Box(left: 2, top: 3, right: 11, bottom: 7)
        let line = Line2D(x1: 0, y1: 9, x2: 1, y2: 8)
        
        XCTAssertTrue(sut.intersects(line: line))
    }
    
    func testIntersectsLine_2d_line_noIntersection_bottom_returnsFalse() {
        let sut = Box(left: 2, top: 3, right: 11, bottom: 7)
        let line = Line2D(x1: 12, y1: 9, x2: 13, y2: 9)
        
        XCTAssertFalse(sut.intersects(line: line))
    }
    
    func testIntersectsLine_2d_line_noIntersection_returnsFalse() {
        let sut = Box(left: 2, top: 3, right: 11, bottom: 7)
        let line = Line2D(x1: 9, y1: 9, x2: 15, y2: 7)
        
        XCTAssertFalse(sut.intersects(line: line))
    }
    
    func testIntersectsLine_2d_lineSegment_outsideLineLimits_returnsFalse() {
        let sut = Box(left: 2, top: 3, right: 11, bottom: 7)
        let line = LineSegment2D(x1: 0, y1: 9, x2: 1, y2: 8)
        
        XCTAssertFalse(sut.intersects(line: line))
    }
    
    func testIntersectsLine_2d_lineSegment_alongEdge_returnsTrue() {
        let sut = Box(left: 2, top: 3, right: 11, bottom: 7)
        let line = LineSegment2D(x1: 1, y1: 3, x2: 13, y2: 3)
        
        XCTAssertTrue(sut.intersects(line: line))
    }
    
    func testIntersectsLine_2d_lineSegment_alongEdge_startsAfterEdge_returnsFalse() {
        let sut = Box(left: 2, top: 3, right: 11, bottom: 7)
        let line = LineSegment2D(x1: 12, y1: 3, x2: 13, y2: 3)
        
        XCTAssertFalse(sut.intersects(line: line))
    }
    
    func testIntersectsLine_2d_ray() {
        let sut = Box(left: 2, top: 3, right: 11, bottom: 7)
        let line = Ray2D(x1: 2, y1: 9, x2: 15, y2: 5)
        
        XCTAssertTrue(sut.intersects(line: line))
    }
    
    func testIntersectsLine_2d_ray_intersectsBeforeRayStart_returnsFalse() {
        let sut = Box(left: 2, top: 3, right: 11, bottom: 7)
        let line = Ray2D(x1: 2, y1: 10, x2: 15, y2: 11)
        
        XCTAssertFalse(sut.intersects(line: line))
    }
    
    func testIntersectsLine_2d_ray_intersectsAfterRayStart_returnsTrue() {
        let sut = Box(left: 2, top: 3, right: 11, bottom: 7)
        let line = Ray2D(x1: 0, y1: 0, x2: 1, y2: 1)
        
        XCTAssertTrue(sut.intersects(line: line))
    }
    
    func testIntersectsLine_2d_ray_startsWithinAABB_returnsTrue() {
        let sut = Box(left: 2, top: 3, right: 11, bottom: 7)
        let line = Ray2D(x1: 3, y1: 4, x2: 4, y2: 5)
        
        XCTAssertTrue(sut.intersects(line: line))
    }
    
    func testIntersectsLine_2d_ray_alongEdge_returnsTrue() {
        let sut = Box(left: 2, top: 3, right: 11, bottom: 7)
        let line = Ray2D(x1: 0, y1: 3, x2: 1, y2: 3)
        
        XCTAssertTrue(sut.intersects(line: line))
    }
    
    func testIntersectsLine_2d_directionalRay_intersectsBeforeRayStart_returnsFalse() {
        let sut = Box(left: 2, top: 3, right: 11, bottom: 7)
        let line = DirectionalRay2D(x1: 2, y1: 10, x2: 15, y2: 11)
        
        XCTAssertFalse(sut.intersects(line: line))
    }
    
    func testIntersectsLine_2d_directionalRay_intersectsAfterRayStart_returnsTrue() {
        let sut = Box(left: 2, top: 3, right: 11, bottom: 7)
        let line = DirectionalRay2D(x1: 0, y1: 0, x2: 1, y2: 1)
        
        XCTAssertTrue(sut.intersects(line: line))
    }
    
    func testIntersectsLine_2d_directionalRay_startsWithinAABB_returnsTrue() {
        let sut = Box(left: 2, top: 3, right: 11, bottom: 7)
        let line = DirectionalRay2D(x1: 3, y1: 4, x2: 4, y2: 5)
        
        XCTAssertTrue(sut.intersects(line: line))
    }
    
    func testIntersectsLine_2d_directionalRay_alongEdge_returnsTrue() {
        let sut = Box(left: 2, top: 3, right: 11, bottom: 7)
        let line = DirectionalRay2D(x1: 1, y1: 3, x2: 13, y2: 3)
        
        XCTAssertTrue(sut.intersects(line: line))
    }

    func testIntersectsLine_2d_fullyContained_returnsTrue() {
        let sut = Box(left: 2, top: 3, right: 13, bottom: 17)
        let line = LineSegment2D(x1: 3, y1: 4, x2: 5, y2: 6)
        
        XCTAssertTrue(sut.intersects(line: line))
    }
    
    // MARK: intersection(with:)
    
    func testIntersectionWith_2d_line_across_horizontal() {
        let sut = Box(left: 2, top: 3, right: 11, bottom: 7)
        let line = Line2D(x1: 0, y1: 5, x2: 12, y2: 5)
        
        assertEqual(
            sut.intersection(with: line),
            .enterExit(
                PointNormal(
                    point: .init(x: 2.0, y: 5.0),
                    normal: .init(x: -1.0, y: 0)
                ),
                PointNormal(
                    point: .init(x: 11.0, y: 5.0),
                    normal: .init(x: -1.0, y: 0)
                )
            )
        )
    }
    
    func testIntersectionWith_2d_line_contained_horizontal() {
        let sut = Box(left: 2, top: 3, right: 11, bottom: 7)
        let line = Line2D(x1: 3, y1: 5, x2: 7, y2: 5)
        
        assertEqual(
            sut.intersection(with: line),
            .enterExit(
                PointNormal(
                    point: .init(x: 2.0, y: 5.0),
                    normal: .init(x: -1.0, y: 0)
                ),
                PointNormal(
                    point: .init(x: 11.0, y: 5.0),
                    normal: .init(x: -1.0, y: 0)
                )
            )
        )
    }
    
    func testIntersectionWith_2d_line_fromTop_pointingDown() {
        let sut = Box(left: 2, top: 3, right: 11, bottom: 7)
        let line = Line2D(x1: 5, y1: 0, x2: 5, y2: 1)
        
        assertEqual(
            sut.intersection(with: line),
            .enterExit(
                PointNormal(
                    point: .init(x: 5.0, y: 3.0),
                    normal: .init(x: 0.0, y: -1.0)
                ),
                PointNormal(
                    point: .init(x: 5.0, y: 7.0),
                    normal: .init(x: 0.0, y: -1.0)
                )
            )
        )
    }
    
    func testIntersectionWith_2d_line_fromTop_pointingUp() {
        let sut = Box(left: 2, top: 3, right: 11, bottom: 7)
        let line = Line2D(x1: 5, y1: 1, x2: 5, y2: 0)
        
        assertEqual(
            sut.intersection(with: line),
            .enterExit(
                PointNormal(
                    point: .init(x: 5.0, y: 7.0),
                    normal: .init(x: 0.0, y: 1.0)
                ),
                PointNormal(
                    point: .init(x: 5.0, y: 3.0),
                    normal: .init(x: 0.0, y: 1.0)
                )
            )
        )
    }
    
    func testIntersectionWith_2d_line_fromLeft_pointingRight() {
        let sut = Box(left: 2, top: 3, right: 11, bottom: 7)
        let line = Line2D(x1: 0, y1: 5, x2: 1, y2: 5)
        
        assertEqual(
            sut.intersection(with: line),
            .enterExit(
                PointNormal(
                    point: .init(x: 2.0, y: 5.0),
                    normal: .init(x: -1.0, y: 0.0)
                ),
                PointNormal(
                    point: .init(x: 11.0, y: 5.0),
                    normal: .init(x: -1.0, y: 0.0)
                )
            )
        )
    }
    
    func testIntersectionWith_2d_line_fromLeft_pointingLeft() {
        let sut = Box(left: 2, top: 3, right: 11, bottom: 7)
        let line = Line2D(x1: 1, y1: 5, x2: 0, y2: 5)
        
        assertEqual(
            sut.intersection(with: line),
            .enterExit(
                PointNormal(
                    point: .init(x: 11.0, y: 5.0),
                    normal: .init(x: 1.0, y: 0)
                ),
                PointNormal(
                    point: .init(x: 2.0, y: 5.0),
                    normal: .init(x: 1.0, y: 0)
                )
            )
        )
    }
    
    func testIntersectionWith_2d_line_fromRight_pointingLeft() {
        let sut = Box(left: 2, top: 3, right: 11, bottom: 7)
        let line = Line2D(x1: 13, y1: 5, x2: 12, y2: 5)
        
        assertEqual(
            sut.intersection(with: line),
            .enterExit(
                PointNormal(
                    point: .init(x: 11.0, y: 5.0),
                    normal: .init(x: 1.0, y: 0)
                ),
                PointNormal(
                    point: .init(x: 2.0, y: 5.0),
                    normal: .init(x: 1.0, y: 0)
                )
            )
        )
    }
    
    func testIntersectionWith_2d_line_fromRight_pointingRight() {
        let sut = Box(left: 2, top: 3, right: 11, bottom: 7)
        let line = Line2D(x1: 12, y1: 5, x2: 13, y2: 5)
        
        assertEqual(
            sut.intersection(with: line),
            .enterExit(
                PointNormal(
                    point: .init(x: 2.0, y: 5.0),
                    normal: .init(x: -1, y: 0)
                ),
                PointNormal(
                    point: .init(x: 11.0, y: 5.0),
                    normal: .init(x: -1, y: 0)
                )
            )
        )
    }
    
    func testIntersectionWith_2d_line_fromBottom_pointingUp() {
        let sut = Box(left: 2, top: 3, right: 11, bottom: 7)
        let line = Line2D(x1: 5, y1: 9, x2: 5, y2: 8)
        
        assertEqual(
            sut.intersection(with: line),
            .enterExit(
                PointNormal(
                    point: .init(x: 5.0, y: 7.0),
                    normal: .init(x: 0.0, y: 1.0)
                ),
                PointNormal(
                    point: .init(x: 5.0, y: 3.0),
                    normal: .init(x: 0.0, y: 1.0)
                )
            )
        )
    }
    
    func testIntersectionWith_2d_line_fromBottom_pointingDown() {
        let sut = Box(left: 2, top: 3, right: 11, bottom: 7)
        let line = Line2D(x1: 5, y1: 8, x2: 5, y2: 9)
        
        assertEqual(
            sut.intersection(with: line),
            .enterExit(
                PointNormal(
                    point: .init(x: 5.0, y: 3.0),
                    normal: .init(x: 0.0, y: -1.0)
                ),
                PointNormal(
                    point: .init(x: 5.0, y: 7.0),
                    normal: .init(x: 0.0, y: -1.0)
                )
            )
        )
    }
    
    func testIntersectionWith_2d_line_outsideLineLimits() {
        let sut = Box(left: 2, top: 3, right: 11, bottom: 7)
        let line = Line2D(x1: 0, y1: 8, x2: 1, y2: 7)
        
        assertEqual(
            sut.intersection(with: line),
            .enterExit(
                PointNormal(
                    point: .init(x: 2.0, y: 6.0),
                    normal: .init(x: -1.0, y: 0.0)
                ),
                PointNormal(
                    point: .init(x: 5.0, y: 3.0),
                    normal: .init(x: 0.0, y: 1.0)
                )
            )
        )
    }
    
    func testIntersectionWith_2d_line_noIntersection() {
        let sut = Box(left: 2, top: 3, right: 11, bottom: 7)
        let line = Line2D(x1: 9, y1: 9, x2: 15, y2: 7)
        
        assertEqual(sut.intersection(with: line), .noIntersection)
    }
    
    func testIntersectionWith_2d_line_noIntersection_top_horizontal() {
        let sut = Box(left: 2, top: 3, right: 11, bottom: 7)
        let line = Line2D(x1: 3, y1: 2, x2: 5, y2: 2)
        
        assertEqual(sut.intersection(with: line), .noIntersection)
    }
    
    func testIntersectionWith_2d_line_noIntersection_top_horizontal_long_line() {
        let sut = Box(left: 2, top: 3, right: 4, bottom: 7)
        let line = Line2D(x1: -50, y1: 2.5, x2: 50, y2: 2.5)
        
        assertEqual(sut.intersection(with: line), .noIntersection)
    }
    
    func testIntersectionWith_2d_line_noIntersection_left_vertical() {
        let sut = Box(left: 2, top: 3, right: 11, bottom: 7)
        let line = Line2D(x1: 1, y1: 2, x2: 1, y2: 3)
        
        assertEqual(sut.intersection(with: line), .noIntersection)
    }
    
    func testIntersectionWith_2d_line_noIntersection_right_vertical() {
        let sut = Box(left: 2, top: 3, right: 11, bottom: 7)
        let line = Line2D(x1: 12, y1: 2, x2: 12, y2: 3)
        
        assertEqual(sut.intersection(with: line), .noIntersection)
    }
    
    func testIntersectionWith_2d_line_noIntersection_bottom_horizontal() {
        let sut = Box(left: 2, top: 3, right: 11, bottom: 7)
        let line = Line2D(x1: 3, y1: 9, x2: 5, y2: 9)
        
        assertEqual(sut.intersection(with: line), .noIntersection)
    }
    
    func testIntersectionWith_2d_line_noIntersection_bottomRight_horizontal() {
        let sut = Box(left: 2, top: 3, right: 11, bottom: 7)
        let line = Line2D(x1: 12, y1: 9, x2: 13, y2: 9)
        
        assertEqual(sut.intersection(with: line), .noIntersection)
    }
    
    func testIntersectionWith_2d_line_alongEdge() {
        let sut = Box(left: 2, top: 3, right: 11, bottom: 7)
        let line = Line2D(x1: 1, y1: 3, x2: 13, y2: 3)
        
        assertEqual(
            sut.intersection(with: line),
            .enterExit(
                PointNormal(
                    point: .init(x: 2.0, y: 3.0),
                    normal: .init(x: -1.0, y: 0.0)
                ),
                PointNormal(
                    point: .init(x: 11.0, y: 3.0),
                    normal: .init(x: -1.0, y: 0.0)
                )
            )
        )
    }
    
    func testIntersectionWith_2d_lineSegment_outsideLineLimits() {
        let sut = Box(left: 2, top: 3, right: 11, bottom: 7)
        let line = LineSegment2D(x1: 0, y1: 9, x2: 1, y2: 8)
        
        assertEqual(sut.intersection(with: line), .noIntersection)
    }
    
    func testIntersectionWith_2d_lineSegment_exitOnly() {
        let sut = Box(left: 2, top: 3, right: 11, bottom: 7)
        let line = LineSegment2D(x1: 5, y1: 4, x2: 12, y2: 4)
        
        assertEqual(
            sut.intersection(with: line),
            .exit(
                PointNormal(
                    point: .init(x: 11.0, y: 4.0),
                    normal: .init(x: -1.0, y: 0.0)
                )
            )
        )
    }
    
    func testIntersectionWith_2d_lineSegment_endsWithinAABB() {
        let sut = Box(left: 2, top: 3, right: 11, bottom: 7)
        let line = LineSegment2D(x1: 2, y1: 4, x2: 5, y2: 4)
        
        assertEqual(
            sut.intersection(with: line),
            .enter(
                PointNormal(
                    point: .init(x: 2.0, y: 4.0),
                    normal: .init(x: -1.0, y: 0.0)
                )
            )
        )
    }
    
    func testIntersectionWith_2d_lineSegment_alongEdge() {
        let sut = Box(left: 2, top: 3, right: 11, bottom: 7)
        let line = Line2D(x1: 1, y1: 3, x2: 13, y2: 3)
        
        assertEqual(
            sut.intersection(with: line),
            .enterExit(
                PointNormal(
                    point: .init(x: 2.0, y: 3.0),
                    normal: .init(x: -1.0, y: 0.0)
                ),
                PointNormal(
                    point: .init(x: 11.0, y: 3.0),
                    normal: .init(x: -1.0, y: 0.0)
                )
            )
        )
    }
    
    func testIntersectionWith_2d_line_contained() {
        let sut = Box(left: 0, top: 0, right: 20, bottom: 20)
        let line = LineSegment2D(start: .one, end: .init(x: 10, y: 10))
        
        assertEqual(sut.intersection(with: line), .contained)
    }
    
    func testIntersectionWith_2d_ray() {
        let sut = Box(left: 2, top: 3, right: 11, bottom: 7)
        let line = Ray2D(x1: 2, y1: 9, x2: 15, y2: 5)
        
        assertEqual(
            sut.intersection(with: line),
            .enterExit(
                PointNormal(
                    point: .init(x: 8.5, y: 7.0),
                    normal: .init(x: 0.0, y: 1.0)
                ),
                PointNormal(
                    point: .init(x: 11.0, y: 6.230769230769231),
                    normal: .init(x: -1.0, y: 0.0)
                )
            )
        )
    }
    
    func testIntersectionWith_2d_ray_intersectsBeforeRayStart() {
        let sut = Box(left: 2, top: 3, right: 11, bottom: 7)
        let line = Ray2D(x1: 10, y1: 10, x2: 15, y2: 11)
        
        assertEqual(sut.intersection(with: line), .noIntersection)
    }
    
    func testIntersectionWith_2d_ray_intersectsAfterRayStart() {
        let sut = Box(left: 2, top: 3, right: 11, bottom: 7)
        let line = Ray2D(x1: 0, y1: 0, x2: 1, y2: 1)
        
        assertEqual(
            sut.intersection(with: line),
            .enterExit(
                PointNormal(
                    point: .init(x: 3.0, y: 3.0),
                    normal: .init(x: 0.0, y: -1.0)
                ),
                PointNormal(
                    point: .init(x: 7.0, y: 7.0),
                    normal: .init(x: 0.0, y: -1.0)
                )
            )
        )
    }
    
    func testIntersectionWith_2d_ray_startsWithinAABB() {
        let sut = Box(left: 2, top: 3, right: 11, bottom: 7)
        let line = Ray2D(x1: 3, y1: 4, x2: 4, y2: 5)
        
        assertEqual(
            sut.intersection(with: line),
            .exit(
                PointNormal(
                    point: .init(x: 6.0, y: 7.0),
                    normal: .init(x: 0.0, y: -1.0)
                )
            )
        )
    }
    
    func testIntersectionWith_2d_ray_alongEdge() {
        let sut = Box(left: 2, top: 3, right: 11, bottom: 7)
        let line = Ray2D(x1: 0, y1: 3, x2: 1, y2: 3)
        
        assertEqual(
            sut.intersection(with: line),
            .enterExit(
                PointNormal(
                    point: .init(x: 2.0, y: 3.0),
                    normal: .init(x: -1.0, y: 0.0)
                ),
                PointNormal(
                    point: .init(x: 11.0, y: 3.0),
                    normal: .init(x: -1.0, y: 0.0)
                )
            )
        )
    }
    
    func testIntersectionWith_2d_directionalRay_intersectsBeforeRayStart() {
        let sut = Box(left: 2, top: 3, right: 11, bottom: 7)
        let line = DirectionalRay2D(x1: 2, y1: 10, x2: 15, y2: 11)
        
        assertEqual(sut.intersection(with: line), .noIntersection)
    }
    
    func testIntersectionWith_2d_directionalRay_intersectsAfterRayStart() {
        let sut = Box(left: 2, top: 3, right: 11, bottom: 7)
        let line = DirectionalRay2D(x1: 0, y1: 0, x2: 1, y2: 1)
        
        assertEqual(
            sut.intersection(with: line),
            .enterExit(
                PointNormal(
                    point: .init(x: 3.0, y: 3.0),
                    normal: .init(x: 0.0, y: -1.0)
                ),
                PointNormal(
                    point: .init(x: 6.999999999999999, y: 6.999999999999999),
                    normal: .init(x: 0.0, y: -1.0)
                )
            )
        )
    }
    
    func testIntersectionWith_2d_directionalRay_startsWithinAABB() {
        let sut = Box(left: 2, top: 3, right: 11, bottom: 7)
        let line = DirectionalRay2D(x1: 3, y1: 4, x2: 4, y2: 5)
        
        assertEqual(
            sut.intersection(with: line),
            .exit(
                PointNormal(
                    point: .init(x: 6.0, y: 7.0),
                    normal: .init(x: 0.0, y: -1.0)
                )
            )
        )
    }
    
    func testIntersectionWith_2d_directionalRay_alongEdge() {
        let sut = Box(left: 2, top: 3, right: 11, bottom: 7)
        let line = DirectionalRay2D(x1: 0, y1: 3, x2: 1, y2: 3)
        
        assertEqual(
            sut.intersection(with: line),
            .enterExit(
                PointNormal(
                    point: .init(x: 2.0, y: 3.0),
                    normal: .init(x: -1.0, y: 0.0)
                ),
                PointNormal(
                    point: .init(x: 11.0, y: 3.0),
                    normal: .init(x: -1.0, y: 0.0)
                )
            )
        )
    }
    
    // MARK: -
    
    func testIntersectionWith_2d_lineSegment_bug1() {
        // Verify that the intersection point containment check doesn't fail due
        // to rounding errors in the produced intersection points
        
        let sut = Box(left: 162.5, top: 135.0, right: 237.5, bottom: 165.0)
        let line = LineSegment2D(x1: 101.01359554152113, y1: 164.20182144594258,
                                 x2: 298.9864044584789, y2: 145.79817855405742)
        
        assertEqual(
            sut.intersection(with: line),
            .enterExit(
                PointNormal(
                    point: .init(x: 162.5, y: 158.4860171567055),
                    normal: .init(x: -1.0, y: 0.0)
                ),
                PointNormal(
                    point: .init(x: 237.50000000000003, y: 151.5139828432945),
                    normal: .init(x: -1.0, y: 0.0)
                )
            )
        )
    }
}

// MARK: 3D

extension AABBTests {
    // MARK: intersects(line:)
    
    func testIntersectsLine_3d_line_acrossTopQuadrant() {
        let sut = AABB3(minimum: .init(x: 0, y: 0, z: 0), maximum: .init(x: 10, y: 10, z: 10))
        let line = Line3D(x1: -5, y1: 5, z1: 7, x2: 15, y2: 5, z2: 7)
        
        XCTAssertTrue(sut.intersects(line: line))
    }
    
    func testIntersectsLine_3d_line_zeroDepth_headOn() {
        let sut = AABB3(minimum: .init(x: 0, y: 5, z: 0), maximum: .init(x: 10, y: 5, z: 10))
        let line = Line3D(x1: 5, y1: -5, z1: 7, x2: 5, y2: 5, z2: 7)
        
        XCTAssertTrue(sut.intersects(line: line))
    }
    
    // MARK: intersection(with:)
    
    // MARK: X - Positive
    
    func testIntersectionWith_3d_line_acrossTopQuadrant_xPositive() {
        // Run a line on a rectangular-shaped AABB of dimensions (x30 y20 z10),
        // along the X coordinate through the top (Y: 10, Z: 7) quadrant.
        
        let sut = AABB3(minimum: .init(x: 0, y: 0, z: 0), maximum: .init(x: 30, y: 20, z: 10))
        let line = Line3D(x1: -5, y1: 10, z1: 7, x2: 40, y2: 10, z2: 7)
        
        assertEqual(
            sut.intersection(with: line),
            .enterExit(
                PointNormal(
                    point: .init(x: -2.7755575615628914e-16, y: 10.0, z: 7.0),
                    normal: .init(x: -1.0, y: 0.0, z: 0.0)
                ),
                PointNormal(
                    point: .init(x: 30.0, y: 10.0, z: 7.0),
                    normal: .init(x: -1.0, y: 0.0, z: 0.0)
                )
            )
        )
    }
    
    func testIntersectionWith_3d_line_acrossFarQuadrant_xPositive() {
        // Run a line on a rectangular-shaped AABB of dimensions (x30 y20 z10),
        // along the X coordinate through the far (Y: 12, Z: 10) quadrant.
        
        let sut = AABB3(minimum: .init(x: 0, y: 0, z: 0), maximum: .init(x: 30, y: 20, z: 10))
        let line = Line3D(x1: -5, y1: 12, z1: 5, x2: 40, y2: 12, z2: 5)
        
        assertEqual(
            sut.intersection(with: line),
            .enterExit(
                PointNormal(
                    point: .init(x: -2.7755575615628914e-16, y: 12, z: 5.0),
                    normal: .init(x: -1.0, y: 0.0, z: 0.0)
                ),
                PointNormal(
                    point: .init(x: 30.0, y: 12, z: 5.0),
                    normal: .init(x: -1.0, y: 0.0, z: 0.0)
                )
            )
        )
    }
    
    func testIntersectionWith_3d_line_acrossBottomQuadrant_xPositive() {
        // Run a line on a rectangular-shaped AABB of dimensions (x30 y20 z10),
        // along the X coordinate through the bottom (Y: 10, Z: 3) quadrant.
        
        let sut = AABB3(minimum: .init(x: 0, y: 0, z: 0), maximum: .init(x: 30, y: 20, z: 10))
        let line = Line3D(x1: -5, y1: 10, z1: 3, x2: 40, y2: 10, z2: 3)
        
        assertEqual(
            sut.intersection(with: line),
            .enterExit(
                PointNormal(
                    point: .init(x: -2.7755575615628914e-16, y: 10.0, z: 3.0),
                    normal: .init(x: -1.0, y: 0.0, z: 0.0)
                ),
                PointNormal(
                    point: .init(x: 30.0, y: 10.0, z: 3.0),
                    normal: .init(x: -1.0, y: 0.0, z: 0.0)
                )
            )
        )
    }
    
    func testIntersectionWith_3d_line_acrossNearQuadrant_xPositive() {
        // Run a line on a rectangular-shaped AABB of dimensions (x30 y20 z10),
        // along the X coordinate through the near (Y: 7, Z: 10) quadrant.
        
        let sut = AABB3(minimum: .init(x: 0, y: 0, z: 0), maximum: .init(x: 30, y: 20, z: 10))
        let line = Line3D(x1: -5, y1: 7, z1: 5, x2: 40, y2: 7, z2: 5)
        
        assertEqual(
            sut.intersection(with: line),
            .enterExit(
                PointNormal(
                    point: .init(x: -2.7755575615628914e-16, y: 7, z: 5.0),
                    normal: .init(x: -1.0, y: 0.0, z: 0.0)
                ),
                PointNormal(
                    point: .init(x: 30.0, y: 7, z: 5.0),
                    normal: .init(x: -1.0, y: 0.0, z: 0.0)
                )
            )
        )
    }
    
    // MARK: X - Negative
    
    func testIntersectionWith_3d_line_acrossTopQuadrant_xNegative() {
        // Run a line on a rectangular-shaped AABB of dimensions (x30 y20 z10),
        // along the X coordinate through the top (Y: 10, Z: 7) quadrant.
        
        let sut = AABB3(minimum: .init(x: 0, y: 0, z: 0), maximum: .init(x: 30, y: 20, z: 10))
        let line = Line3D(x1: 40, y1: 10, z1: 7, x2: -5, y2: 10, z2: 7)
        
        assertEqual(
            sut.intersection(with: line),
            .enterExit(
                PointNormal(
                    point: .init(x: 30.0, y: 10.0, z: 7.0),
                    normal: .init(x: 1.0, y: 0.0, z: 0.0)
                ),
                PointNormal(
                    point: .init(x: 2.220446049250313e-15, y: 10.0, z: 7.0),
                    normal: .init(x: 1.0, y: 0.0, z: 0.0)
                )
            )
        )
    }
    
    func testIntersectionWith_3d_line_acrossFarQuadrant_xNegative() {
        // Run a line on a rectangular-shaped AABB of dimensions (x30 y20 z10),
        // along the X coordinate through the far (Y: 12, Z: 10) quadrant.
        
        let sut = AABB3(minimum: .init(x: 0, y: 0, z: 0), maximum: .init(x: 30, y: 20, z: 10))
        let line = Line3D(x1: 40, y1: 12, z1: 5, x2: -5, y2: 12, z2: 5)
        
        assertEqual(
            sut.intersection(with: line),
            .enterExit(
                PointNormal(
                    point: .init(x: 30.0, y: 12, z: 5.0),
                    normal: .init(x: 1.0, y: 0.0, z: 0.0)
                ),
                PointNormal(
                    point: .init(x: 2.220446049250313e-15, y: 12.0, z: 5.0),
                    normal: .init(x: 1.0, y: 0.0, z: 0.0)
                )
            )
        )
    }
    
    func testIntersectionWith_3d_line_acrossBottomQuadrant_xNegative() {
        // Run a line on a rectangular-shaped AABB of dimensions (x30 y20 z10),
        // along the X coordinate through the bottom (Y: 10, Z: 3) quadrant.
        
        let sut = AABB3(minimum: .init(x: 0, y: 0, z: 0), maximum: .init(x: 30, y: 20, z: 10))
        let line = Line3D(x1: 40, y1: 10, z1: 3, x2: -5, y2: 10, z2: 3)
        
        assertEqual(
            sut.intersection(with: line),
            .enterExit(
                PointNormal(
                    point: .init(x: 30.0, y: 10.0, z: 3.0),
                    normal: .init(x: 1.0, y: 0.0, z: 0.0)
                ),
                PointNormal(
                    point: .init(x: 2.220446049250313e-15, y: 10.0, z: 3.0),
                    normal: .init(x: 1.0, y: 0.0, z: 0.0)
                )
            )
        )
    }
    
    func testIntersectionWith_3d_line_acrossNearQuadrant_xNegative() {
        // Run a line on a rectangular-shaped AABB of dimensions (x30 y20 z10),
        // along the X coordinate through the near (Y: 7, Z: 10) quadrant.
        
        let sut = AABB3(minimum: .init(x: 0, y: 0, z: 0), maximum: .init(x: 30, y: 20, z: 10))
        let line = Line3D(x1: 40, y1: 7, z1: 5, x2: -5, y2: 7, z2: 5)
        
        assertEqual(
            sut.intersection(with: line),
            .enterExit(
                PointNormal(
                    point: .init(x: 30.0, y: 7.0, z: 5.0),
                    normal: .init(x: 1.0, y: 0.0, z: 0.0)
                ),
                PointNormal(
                    point: .init(x: 2.220446049250313e-15, y: 7.0, z: 5.0),
                    normal: .init(x: 1.0, y: 0.0, z: 0.0)
                )
            )
        )
    }
    
    // MARK: Y - Positive - Zero-depth AABB
    
    func testIntersectionWith_3d_line_zeroDepth_headOn() {
        let sut = AABB3(minimum: .init(x: 0, y: 5, z: 0), maximum: .init(x: 10, y: 5, z: 10))
        let line = Line3D(x1: 5, y1: -5, z1: 7, x2: 5, y2: 5, z2: 7)
        
        assertEqual(
            sut.intersection(with: line),
            .enterExit(
                PointNormal(
                    point: .init(x: 5.0, y: 5.0, z: 7.0),
                    normal: .init(x: 0.0, y: -1.0, z: 0.0)
                ),
                PointNormal(
                    point: .init(x: 5.0, y: 5.0, z: 7.0),
                    normal: .init(x: 0.0, y: -1.0, z: 0.0)
                )
            )
        )
    }
    
    // MARK: Y - Positive - Angled
    
    func testIntersectionWith_3d_ray_acrossTopQuadrant_yPositiveAngled() {
        // Run a line on a rectangular-shaped AABB of dimensions (x30 y20 z10),
        // along the Y coordinate through the near (X: 20, Z: 7) quadrant, with
        // a downard slope that cuts to the far bottom (X: 20, Z: 3) quadrant.
        
        let sut = AABB3(minimum: .init(x: 0, y: 0, z: 0), maximum: .init(x: 30, y: 20, z: 10))
        let line = DirectionalRay3D(x1: 20, y1: -5, z1: 7, x2: 20, y2: 25, z2: 3)
        
        assertEqual(
            sut.intersection(with: line),
            .enterExit(
                PointNormal(
                    point: .init(x: 20.0, y: 1.67257683684584e-16, z: 6.333333333333333),
                    normal: .init(x: 0.0, y: -1.0, z: 0.0)
                ),
                PointNormal(
                    point: .init(x: 20.0, y: 20.0, z: 3.666666666666667),
                    normal: .init(x: 0.0, y: -1.0, z: 0.0)
                )
            )
        )
    }
    
    func testIntersectionWith_3d_ray_offset_acrossTopQuadrant_yPositiveAngled() {
        // Run a line on a rectangular-shaped AABB of dimensions (x30 y20 z10)
        // with an offset from origin of (x2, y3, z4), along the Y coordinate
        // through the near (X: 20, Z: 7) quadrant, with a downard slope that
        // cuts to the bottom far (Y: 17, Z: 4) quadrant.
        
        let sut = AABB3(minimum: .init(x: 2, y: 3, z: 4), maximum: .init(x: 30, y: 20, z: 10))
        let line = DirectionalRay3D(x1: 20, y1: -5, z1: 7, x2: 20, y2: 25, z2: 3)
        
        assertEqual(
            sut.intersection(with: line),
            .enterExit(
                PointNormal(
                    point: .init(x: 20.0, y: 2.999999999999999, z: 5.933333333333334),
                    normal: .init(x: 0.0, y: -1.0, z: 0.0)
                ),
                PointNormal(
                    point: .init(x: 20.0, y: 17.5, z: 4.0),
                    normal: .init(x: 0.0, y: 0.0, z: 1.0)
                )
            )
        )
    }

    #if canImport(simd)
    
    func testIntersectionWith_3d_ray_normalBug1() {
        // From GeometriaApp commit 8bf1b3021ef3fd133c46ca6c3e959c90a84df2f5
        // at pixel coord: (x: 174, y: 160)
        // Original AABB:
        // AABB(minimum: .init(x: -20.0, y: 110.0, z: 80.0),
        //      maximum: .init(x: 60.0, y: 90.0, z: 95.0))
        //
        // Issue turned out to be the inverted Y min-max axis above, but we leave
        // the test here to reference it in the future just in case.
        //
        typealias Vector = SIMD3<Double>
        
        let sut = AABB<Vector>(minimum: .init(x: -20.0, y: 90.0, z: 80.0),
                               maximum: .init(x: 60.0, y: 110.0, z: 95.0))
        let ray = DirectionalRay<Vector>(
            start: .init(x: -7.8, y: 0.0, z: 87.0),
            direction: .init(
                x: -0.08629543594487392,
                y: 0.995716568594699,
                z: -0.03319055228648997
            )
        )
        
        assertEqual(
            sut.intersection(with: ray),
            .enterExit(
                PointNormal(
                    point: .init(x: -15.6, y: 90.0, z: 84.0),
                    normal: .init(x: 0.0, y: -1.0, z: 0.0)
                ),
                PointNormal(
                    point: .init(x: -17.333333333333332, y: 110.0, z: 83.33333333333333),
                    normal: .init(x: 0.0, y: -1.0, z: 0.0)
                )
            )
        )
    }

    #endif
}

// MARK: SignedDistanceMeasurableType Conformance

extension AABBTests {
    func testSignedDistanceTo_center() {
        let sut = Box(minimum: .init(x: 1, y: 2), maximum: .init(x: 5, y: 7))
        
        XCTAssertEqual(sut.signedDistance(to: sut.center), -2.0)
    }
    
    func testSignedDistanceTo_onEdge_left() {
        let sut = Box(minimum: .init(x: 1, y: 2), maximum: .init(x: 5, y: 7))
        
        XCTAssertEqual(sut.signedDistance(to: .init(x: 1, y: 5)), 0.0)
    }
    
    func testSignedDistanceTo_onEdge_top() {
        let sut = Box(minimum: .init(x: 1, y: 2), maximum: .init(x: 5, y: 7))
        
        XCTAssertEqual(sut.signedDistance(to: .init(x: 3, y: 7)), 0.0)
    }
    
    func testSignedDistanceTo_onEdge_right() {
        let sut = Box(minimum: .init(x: 1, y: 2), maximum: .init(x: 5, y: 7))
        
        XCTAssertEqual(sut.signedDistance(to: .init(x: 5, y: 5)), 0.0)
    }
    
    func testSignedDistanceTo_onEdge_bottom() {
        let sut = Box(minimum: .init(x: 1, y: 2), maximum: .init(x: 5, y: 7))
        
        XCTAssertEqual(sut.signedDistance(to: .init(x: 3, y: 2)), 0.0)
    }
    
    func testSignedDistanceTo_outside_bottomEdge() {
        let sut = Box(minimum: .init(x: 1, y: 2), maximum: .init(x: 5, y: 7))
        
        XCTAssertEqual(sut.signedDistance(to: .init(x: 3, y: 0)), 2.0)
    }
    
    func testSignedDistanceTo_outside_rightEdge() {
        let sut = Box(minimum: .init(x: 1, y: 2), maximum: .init(x: 5, y: 7))
        
        XCTAssertEqual(sut.signedDistance(to: .init(x: 7, y: 5)), 2.0)
    }
    
    func testSignedDistanceTo_outside_bottomLeftEdge() {
        let sut = Box(minimum: .init(x: 1, y: 2), maximum: .init(x: 5, y: 7))
        
        XCTAssertEqual(sut.signedDistance(to: .init(x: 0, y: 0)), 2.23606797749979)
    }
}<|MERGE_RESOLUTION|>--- conflicted
+++ resolved
@@ -409,11 +409,7 @@
 // MARK: DivisibleRectangleType where Vector: VectorDivisible & VectorComparable Tests
 
 extension AABBTests {
-<<<<<<< HEAD
-    func testSubdivided() {
-=======
     func testSubdivided_2D() {
->>>>>>> f97e95f5
         TestFixture.beginFixture(sceneScale: 5, renderScale: 20) { fixture in
             let sut = Box(
                 minimum: .init(x: -5, y: -2),
@@ -430,9 +426,6 @@
                 .init(minimum: .init(x: -5.0, y: 5.0), maximum: .init(x: 1.0, y: 12.0)),
                 .init(minimum: .init(x: 1.0, y: 5.0), maximum: .init(x: 7.0, y: 12.0)),
             ])
-<<<<<<< HEAD
-        }.printVisualization()
-=======
         }
     }
 
@@ -458,7 +451,6 @@
                 AABB3(minimum: .init(x: 1.0, y: 5.0, z: 4.5), maximum: .init(x: 7.0, y: 12.0, z: 10.0)),
             ])
         }
->>>>>>> f97e95f5
     }
 }
 
