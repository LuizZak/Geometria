import XCTest
import Geometria
import TestCommons

class PointNormalTests: XCTestCase {
    typealias PointNormal = Geometria.PointNormal<Vector2D>

    func testDescription() {
<<<<<<< HEAD
        let sut = PointNormal(
            point: .init(x: 1, y: 2),
            normal: .init(x: 3, y: 5)
        )
        
=======
        let sut = PointNormal(point: .init(x: 1, y: 2),
                              normal: .init(x: 3, y: 5))

>>>>>>> e4dc09b2
        XCTAssertEqual(
            sut.description,
            "PointNormal(point: Vector2<Double>(x: 1.0, y: 2.0), normal: Vector2<Double>(x: 0.5144957554275265, y: 0.8574929257125441))"
        )
    }

    func testInit() {
<<<<<<< HEAD
        let sut = PointNormal(
            point: .init(x: 1, y: 2),
            normal: .init(x: 3, y: 5)
        )
        
=======
        let sut = PointNormal(point: .init(x: 1, y: 2),
                              normal: .init(x: 3, y: 5))

>>>>>>> e4dc09b2
        XCTAssertEqual(sut.point, .init(x: 1, y: 2))
        XCTAssertEqual(sut.normal, .init(x: 0.5144957554275265, y: 0.8574929257125441))
    }
}

// MARK: PlaneType Conformance

extension PointNormalTests {
    func testPointOnPlane() {
        let sut = PointNormal(point: .init(x: 1, y: 2), normal: .init(x: 3, y: 5))

        XCTAssertEqual(sut.pointOnPlane, .init(x: 1, y: 2))
    }

    func testAsPlane() {
<<<<<<< HEAD
        let sut = PointNormal(
            point: .init(x: 1, y: 2),
            normal: .init(x: 3, y: 5)
        )
        
=======
        let sut = PointNormal(point: .init(x: 1, y: 2),
                              normal: .init(x: 3, y: 5))

>>>>>>> e4dc09b2
        let result = sut.asPlane

        XCTAssertEqual(result.point, .init(x: 1, y: 2))
        XCTAssertEqual(result.normal, .init(x: 0.5144957554275266, y: 0.8574929257125442))
    }

    func testInitWithPlane() {
<<<<<<< HEAD
        let plane = PointNormalPlane<Vector3D>(
            point: .init(x: 1, y: 2, z: 3),
            normal: .init(x: 4, y: 5, z: 6)
        )
        
=======
        let plane = PointNormalPlane<Vector3D>(point: .init(x: 1, y: 2, z: 3),
                                               normal: .init(x: 4, y: 5, z: 6))

>>>>>>> e4dc09b2
        let result = Geometria.PointNormal(plane)

        XCTAssertEqual(result.point, .init(x: 1, y: 2, z: 3))
        XCTAssertEqual(
            result.normal,
<<<<<<< HEAD
            .init(
                x: 0.4558423058385518,
                y: 0.5698028822981898,
                z: 0.6837634587578276
            )
=======
            .init(x: 0.45584230583855184,
                  y: 0.5698028822981899,
                  z: 0.6837634587578277)
>>>>>>> e4dc09b2
        )
    }
}<|MERGE_RESOLUTION|>--- conflicted
+++ resolved
@@ -6,17 +6,9 @@
     typealias PointNormal = Geometria.PointNormal<Vector2D>
 
     func testDescription() {
-<<<<<<< HEAD
-        let sut = PointNormal(
-            point: .init(x: 1, y: 2),
-            normal: .init(x: 3, y: 5)
-        )
-        
-=======
         let sut = PointNormal(point: .init(x: 1, y: 2),
                               normal: .init(x: 3, y: 5))
 
->>>>>>> e4dc09b2
         XCTAssertEqual(
             sut.description,
             "PointNormal(point: Vector2<Double>(x: 1.0, y: 2.0), normal: Vector2<Double>(x: 0.5144957554275265, y: 0.8574929257125441))"
@@ -24,17 +16,9 @@
     }
 
     func testInit() {
-<<<<<<< HEAD
-        let sut = PointNormal(
-            point: .init(x: 1, y: 2),
-            normal: .init(x: 3, y: 5)
-        )
-        
-=======
         let sut = PointNormal(point: .init(x: 1, y: 2),
                               normal: .init(x: 3, y: 5))
 
->>>>>>> e4dc09b2
         XCTAssertEqual(sut.point, .init(x: 1, y: 2))
         XCTAssertEqual(sut.normal, .init(x: 0.5144957554275265, y: 0.8574929257125441))
     }
@@ -50,17 +34,9 @@
     }
 
     func testAsPlane() {
-<<<<<<< HEAD
-        let sut = PointNormal(
-            point: .init(x: 1, y: 2),
-            normal: .init(x: 3, y: 5)
-        )
-        
-=======
         let sut = PointNormal(point: .init(x: 1, y: 2),
                               normal: .init(x: 3, y: 5))
 
->>>>>>> e4dc09b2
         let result = sut.asPlane
 
         XCTAssertEqual(result.point, .init(x: 1, y: 2))
@@ -68,33 +44,17 @@
     }
 
     func testInitWithPlane() {
-<<<<<<< HEAD
-        let plane = PointNormalPlane<Vector3D>(
-            point: .init(x: 1, y: 2, z: 3),
-            normal: .init(x: 4, y: 5, z: 6)
-        )
-        
-=======
         let plane = PointNormalPlane<Vector3D>(point: .init(x: 1, y: 2, z: 3),
                                                normal: .init(x: 4, y: 5, z: 6))
 
->>>>>>> e4dc09b2
         let result = Geometria.PointNormal(plane)
 
         XCTAssertEqual(result.point, .init(x: 1, y: 2, z: 3))
         XCTAssertEqual(
             result.normal,
-<<<<<<< HEAD
-            .init(
-                x: 0.4558423058385518,
-                y: 0.5698028822981898,
-                z: 0.6837634587578276
-            )
-=======
             .init(x: 0.45584230583855184,
                   y: 0.5698028822981899,
                   z: 0.6837634587578277)
->>>>>>> e4dc09b2
         )
     }
 }