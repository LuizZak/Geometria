import XCTest
import Geometria
import TestCommons

class LinePolygonTests: XCTestCase {
    typealias LinePolygon = LinePolygon2D

    func testCodable() throws {
        let sut = LinePolygon(vertices: [
            .init(x: 0, y: 0),
            .init(x: 1, y: 0),
            .init(x: 1, y: 1),
        ])
        let encoder = JSONEncoder()
        let decoder = JSONDecoder()

        let data = try encoder.encode(sut)
        let result = try decoder.decode(LinePolygon.self, from: data)

        XCTAssertEqual(sut, result)
    }

    func testEquals() {
        XCTAssertEqual(LinePolygon(), LinePolygon())
        XCTAssertEqual(
            LinePolygon(vertices: [.init(x: 0, y: 0)]),
            LinePolygon(vertices: [.init(x: 0, y: 0)])
        )
    }

    func testUnequals() {
<<<<<<< HEAD
        XCTAssertNotEqual(
            LinePolygon(vertices: []),
            LinePolygon(vertices: [.init(x: 0, y: 0)])
        )
        
        XCTAssertNotEqual(
            LinePolygon(vertices: [.init(x: 999, y: 0)]),
            LinePolygon(vertices: [.init(x: 0, y: 0)])
        )
        
        XCTAssertNotEqual(
            LinePolygon(vertices: [.init(x: 0, y: 999)]),
            LinePolygon(vertices: [.init(x: 0, y: 0)])
        )
=======
        XCTAssertNotEqual(LinePolygon(vertices: []),
                          LinePolygon(vertices: [.init(x: 0, y: 0)]))

        XCTAssertNotEqual(LinePolygon(vertices: [.init(x: 999, y: 0)]),
                          LinePolygon(vertices: [.init(x: 0, y: 0)]))

        XCTAssertNotEqual(LinePolygon(vertices: [.init(x: 0, y: 999)]),
                          LinePolygon(vertices: [.init(x: 0, y: 0)]))
>>>>>>> e4dc09b2
    }

    func testHashable() {
<<<<<<< HEAD
        XCTAssertNotEqual(
            LinePolygon(vertices: []).hashValue,
            LinePolygon(vertices: [.init(x: 0, y: 0)]).hashValue
        )
        
        XCTAssertNotEqual(
            LinePolygon(vertices: [.init(x: 999, y: 0)]).hashValue,
            LinePolygon(vertices: [.init(x: 0, y: 0)]).hashValue
        )
        
        XCTAssertNotEqual(
            LinePolygon(vertices: [.init(x: 0, y: 999)]).hashValue,
            LinePolygon(vertices: [.init(x: 0, y: 0)]).hashValue
        )
=======
        XCTAssertNotEqual(LinePolygon(vertices: []).hashValue,
                          LinePolygon(vertices: [.init(x: 0, y: 0)]).hashValue)

        XCTAssertNotEqual(LinePolygon(vertices: [.init(x: 999, y: 0)]).hashValue,
                          LinePolygon(vertices: [.init(x: 0, y: 0)]).hashValue)

        XCTAssertNotEqual(LinePolygon(vertices: [.init(x: 0, y: 999)]).hashValue,
                          LinePolygon(vertices: [.init(x: 0, y: 0)]).hashValue)
>>>>>>> e4dc09b2
    }

    func testAddVertex() {
        var sut = LinePolygon(vertices: [])

        sut.addVertex(.init(x: 1, y: 2))
        sut.addVertex(.init(x: 3, y: 5))

        XCTAssertEqual(sut.vertices, [
            .init(x: 1, y: 2),
            .init(x: 3, y: 5),
        ])
    }

    func testReverse() {
        var sut = LinePolygon(vertices: [
            .init(x: 0, y: 0),
            .init(x: 1, y: 0),
            .init(x: 1, y: 1),
        ])

        sut.reverse()

        XCTAssertEqual(sut.vertices, [
            .init(x: 1, y: 1),
            .init(x: 1, y: 0),
            .init(x: 0, y: 0),
        ])
    }

    func testReversed() {
        let sut = LinePolygon(vertices: [
            .init(x: 0, y: 0),
            .init(x: 1, y: 0),
            .init(x: 1, y: 1),
        ])

        let result = sut.reversed()

        XCTAssertEqual(result.vertices, [
            .init(x: 1, y: 1),
            .init(x: 1, y: 0),
            .init(x: 0, y: 0),
        ])
    }
}

// MARK: BoundableType Conformance

extension LinePolygonTests {
    func testBounds() {
        let sut = LinePolygon(vertices: [
            .init(x: -2, y: 3),
            .init(x: 4, y: 1),
            .init(x: 3, y: -4),
        ])

        let result = sut.bounds

        XCTAssertEqual(result.minimum, .init(x: -2, y: -4))
        XCTAssertEqual(result.maximum, .init(x: 4, y: 3))
    }

    func testBounds_empty() {
        let sut = LinePolygon()

        let result = sut.bounds

        XCTAssertEqual(result.minimum, .zero)
        XCTAssertEqual(result.maximum, .zero)
    }
}

// MARK: VectorFloatingPoint Conformance

extension LinePolygonTests {
    func testAverage_emptyVertices() {
        let sut = LinePolygon(vertices: [])

        XCTAssertEqual(sut.average, .zero)
    }

    func testAverage_singleVertex() {
        let sut = LinePolygon(vertices: [
            .init(x: 1, y: 2),
        ])

        XCTAssertEqual(sut.average, .init(x: 1, y: 2))
    }

    func testAverage_multiVertices() {
        let sut = LinePolygon(vertices: [
            .init(x: 1, y: 2),
            .init(x: 3, y: 5),
            .init(x: 7, y: 11),
            .init(x: 13, y: 17),
        ])

        XCTAssertEqual(sut.average, .init(x: 6, y: 8.75))
    }

    func testProject() {
        let sut = LinePolygon(vertices: [
            .init(x: 0, y: 0),
            .init(x: 1, y: 1),
            .init(x: 2, y: 0),
            .init(x: 2, y: 2),
            .init(x: 0, y: 2),
        ])
        let test1 = Vector2D(x: 0, y: 0)
        let test2 = Vector2D(x: 1, y: 1)
        let test3 = Vector2D(x: 2, y: 1)
        let test4 = Vector2D(x: 1, y: 1.5)
        let test5 = Vector2D(x: 2.32, y: 2.32)

        TestFixture.beginFixture(lineScale: 100, renderScale: 50) { fixture in
            fixture.add(sut)

            fixture.assertions(on: test1)
                .assertEquals(sut.project(test1), .init(x: 0.0, y: 0.0))

            fixture.assertions(on: test2)
                .assertEquals(sut.project(test2), .init(x: 1.0, y: 1.0))

            fixture.assertions(on: test3)
                .assertEquals(sut.project(test3), .init(x: 2.0, y: 1.0))

            fixture.assertions(on: test4)
                .assertEquals(sut.project(test4), .init(x: 1.0, y: 1.0))

            fixture.assertions(on: test5)
                .assertEquals(sut.project(test5), .init(x: 2.0, y: 2.0))
        }
    }
}<|MERGE_RESOLUTION|>--- conflicted
+++ resolved
@@ -29,22 +29,6 @@
     }
 
     func testUnequals() {
-<<<<<<< HEAD
-        XCTAssertNotEqual(
-            LinePolygon(vertices: []),
-            LinePolygon(vertices: [.init(x: 0, y: 0)])
-        )
-        
-        XCTAssertNotEqual(
-            LinePolygon(vertices: [.init(x: 999, y: 0)]),
-            LinePolygon(vertices: [.init(x: 0, y: 0)])
-        )
-        
-        XCTAssertNotEqual(
-            LinePolygon(vertices: [.init(x: 0, y: 999)]),
-            LinePolygon(vertices: [.init(x: 0, y: 0)])
-        )
-=======
         XCTAssertNotEqual(LinePolygon(vertices: []),
                           LinePolygon(vertices: [.init(x: 0, y: 0)]))
 
@@ -53,26 +37,9 @@
 
         XCTAssertNotEqual(LinePolygon(vertices: [.init(x: 0, y: 999)]),
                           LinePolygon(vertices: [.init(x: 0, y: 0)]))
->>>>>>> e4dc09b2
     }
 
     func testHashable() {
-<<<<<<< HEAD
-        XCTAssertNotEqual(
-            LinePolygon(vertices: []).hashValue,
-            LinePolygon(vertices: [.init(x: 0, y: 0)]).hashValue
-        )
-        
-        XCTAssertNotEqual(
-            LinePolygon(vertices: [.init(x: 999, y: 0)]).hashValue,
-            LinePolygon(vertices: [.init(x: 0, y: 0)]).hashValue
-        )
-        
-        XCTAssertNotEqual(
-            LinePolygon(vertices: [.init(x: 0, y: 999)]).hashValue,
-            LinePolygon(vertices: [.init(x: 0, y: 0)]).hashValue
-        )
-=======
         XCTAssertNotEqual(LinePolygon(vertices: []).hashValue,
                           LinePolygon(vertices: [.init(x: 0, y: 0)]).hashValue)
 
@@ -81,7 +48,6 @@
 
         XCTAssertNotEqual(LinePolygon(vertices: [.init(x: 0, y: 999)]).hashValue,
                           LinePolygon(vertices: [.init(x: 0, y: 0)]).hashValue)
->>>>>>> e4dc09b2
     }
 
     func testAddVertex() {
