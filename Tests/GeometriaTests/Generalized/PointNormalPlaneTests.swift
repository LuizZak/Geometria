import XCTest
import Geometria
import TestCommons

class PointNormalPlaneTests: XCTestCase {
    typealias Vector = Vector3D
    typealias Plane = PointNormalPlane3<Vector>

    func testEquatable() {
        XCTAssertEqual(
            Plane(point: .unitZ, normal: .unitY),
            Plane(point: .unitZ, normal: .unitY)
        )
        XCTAssertNotEqual(
            Plane(point: .unitZ, normal: .unitY),
            Plane(point: .unitX, normal: .unitY)
        )
        XCTAssertNotEqual(
            Plane(point: .unitZ, normal: .unitY),
            Plane(point: .unitX, normal: .unitX)
        )
    }

    func testHashable() {
        XCTAssertEqual(
            Plane(point: .unitZ, normal: .unitY).hashValue,
            Plane(point: .unitZ, normal: .unitY).hashValue
        )
        XCTAssertNotEqual(
            Plane(point: .unitZ, normal: .unitY).hashValue,
            Plane(point: .unitX, normal: .unitY).hashValue
        )
        XCTAssertNotEqual(
            Plane(point: .unitZ, normal: .unitY).hashValue,
            Plane(point: .unitX, normal: .unitX).hashValue
        )
    }

    func testDescription() {
<<<<<<< HEAD
        let sut = Plane(
            point: .init(x: 1, y: 2, z: 3),
            normal: .init(x: 0, y: 0, z: 1)
        )
        
=======
        let sut = Plane(point: .init(x: 1, y: 2, z: 3),
                        normal: .init(x: 0, y: 0, z: 1))

>>>>>>> e4dc09b2
        XCTAssertEqual(
            sut.description,
            "PointNormalPlane(point: Vector3<Double>(x: 1.0, y: 2.0, z: 3.0), normal: Vector3<Double>(x: 0.0, y: 0.0, z: 1.0))"
        )
    }

    func testNormal_normalizesAssignedValues_onInit() {
<<<<<<< HEAD
        let sut = Plane(
            point: .init(x: 0, y: 0, z: 0),
            normal: .init(x: 1, y: 1, z: 1)
        )
        
=======
        let sut = Plane(point: .init(x: 0, y: 0, z: 0),
                        normal: .init(x: 1, y: 1, z: 1))

>>>>>>> e4dc09b2
        XCTAssertEqual(sut.normal, Vector3(x: 0.5773502691896258, y: 0.5773502691896258, z: 0.5773502691896258))
    }

    func testNormal_normalizesAssignedValues_onAssign() {
<<<<<<< HEAD
        var sut = Plane(
            point: .init(x: 0, y: 0, z: 0),
            normal: .init(x: 1, y: 0, z: 0)
        )
        
=======
        var sut = Plane(point: .init(x: 0, y: 0, z: 0),
                        normal: .init(x: 1, y: 0, z: 0))

>>>>>>> e4dc09b2
        sut.normal = .init(x: 1, y: 1, z: 1)

        XCTAssertEqual(sut.normal, Vector3(x: 0.5773502691896258, y: 0.5773502691896258, z: 0.5773502691896258))
    }

    func testAsPointNormal() {
<<<<<<< HEAD
        let sut = Plane(
            point: .init(x: 1, y: 2, z: 3),
            normal: .init(x: 4, y: 5, z: 7)
        )
        
=======
        let sut = Plane(point: .init(x: 1, y: 2, z: 3),
                        normal: .init(x: 4, y: 5, z: 7))

>>>>>>> e4dc09b2
        let result = sut.asPointNormal

        XCTAssertEqual(result.point, .init(x: 1, y: 2, z: 3))
        XCTAssertEqual(result.normal, .init(x: 0.4216370213557839, y: 0.5270462766947299, z: 0.7378647873726218))
    }

    func testInitWithPlane() {
<<<<<<< HEAD
        let plane = PointNormal<Vector3D>(
            point: .init(x: 1, y: 2, z: 3),
            normal: .init(x: 4, y: 5, z: 6)
        )
        
=======
        let plane = PointNormal<Vector3D>(point: .init(x: 1, y: 2, z: 3),
                                          normal: .init(x: 4, y: 5, z: 6))

>>>>>>> e4dc09b2
        let result = PointNormalPlane(plane)

        XCTAssertEqual(result.point, .init(x: 1, y: 2, z: 3))
        XCTAssertEqual(
            result.normal,
<<<<<<< HEAD
            .init(
                x: 0.4558423058385518,
                y: 0.5698028822981898,
                z: 0.6837634587578276
            )
=======
            .init(x: 0.45584230583855184,
                  y: 0.5698028822981899,
                  z: 0.6837634587578277)
>>>>>>> e4dc09b2
        )
    }
}<|MERGE_RESOLUTION|>--- conflicted
+++ resolved
@@ -37,17 +37,9 @@
     }
 
     func testDescription() {
-<<<<<<< HEAD
-        let sut = Plane(
-            point: .init(x: 1, y: 2, z: 3),
-            normal: .init(x: 0, y: 0, z: 1)
-        )
-        
-=======
         let sut = Plane(point: .init(x: 1, y: 2, z: 3),
                         normal: .init(x: 0, y: 0, z: 1))
 
->>>>>>> e4dc09b2
         XCTAssertEqual(
             sut.description,
             "PointNormalPlane(point: Vector3<Double>(x: 1.0, y: 2.0, z: 3.0), normal: Vector3<Double>(x: 0.0, y: 0.0, z: 1.0))"
@@ -55,49 +47,25 @@
     }
 
     func testNormal_normalizesAssignedValues_onInit() {
-<<<<<<< HEAD
-        let sut = Plane(
-            point: .init(x: 0, y: 0, z: 0),
-            normal: .init(x: 1, y: 1, z: 1)
-        )
-        
-=======
         let sut = Plane(point: .init(x: 0, y: 0, z: 0),
                         normal: .init(x: 1, y: 1, z: 1))
 
->>>>>>> e4dc09b2
         XCTAssertEqual(sut.normal, Vector3(x: 0.5773502691896258, y: 0.5773502691896258, z: 0.5773502691896258))
     }
 
     func testNormal_normalizesAssignedValues_onAssign() {
-<<<<<<< HEAD
-        var sut = Plane(
-            point: .init(x: 0, y: 0, z: 0),
-            normal: .init(x: 1, y: 0, z: 0)
-        )
-        
-=======
         var sut = Plane(point: .init(x: 0, y: 0, z: 0),
                         normal: .init(x: 1, y: 0, z: 0))
 
->>>>>>> e4dc09b2
         sut.normal = .init(x: 1, y: 1, z: 1)
 
         XCTAssertEqual(sut.normal, Vector3(x: 0.5773502691896258, y: 0.5773502691896258, z: 0.5773502691896258))
     }
 
     func testAsPointNormal() {
-<<<<<<< HEAD
-        let sut = Plane(
-            point: .init(x: 1, y: 2, z: 3),
-            normal: .init(x: 4, y: 5, z: 7)
-        )
-        
-=======
         let sut = Plane(point: .init(x: 1, y: 2, z: 3),
                         normal: .init(x: 4, y: 5, z: 7))
 
->>>>>>> e4dc09b2
         let result = sut.asPointNormal
 
         XCTAssertEqual(result.point, .init(x: 1, y: 2, z: 3))
@@ -105,33 +73,17 @@
     }
 
     func testInitWithPlane() {
-<<<<<<< HEAD
-        let plane = PointNormal<Vector3D>(
-            point: .init(x: 1, y: 2, z: 3),
-            normal: .init(x: 4, y: 5, z: 6)
-        )
-        
-=======
         let plane = PointNormal<Vector3D>(point: .init(x: 1, y: 2, z: 3),
                                           normal: .init(x: 4, y: 5, z: 6))
 
->>>>>>> e4dc09b2
         let result = PointNormalPlane(plane)
 
         XCTAssertEqual(result.point, .init(x: 1, y: 2, z: 3))
         XCTAssertEqual(
             result.normal,
-<<<<<<< HEAD
-            .init(
-                x: 0.4558423058385518,
-                y: 0.5698028822981898,
-                z: 0.6837634587578276
-            )
-=======
             .init(x: 0.45584230583855184,
                   y: 0.5698028822981899,
                   z: 0.6837634587578277)
->>>>>>> e4dc09b2
         )
     }
 }