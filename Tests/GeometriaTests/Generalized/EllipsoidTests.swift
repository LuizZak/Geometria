import XCTest
import Geometria
import TestCommons

class EllipsoidTests: XCTestCase {
    typealias Ellipsoid = Ellipse2D

    func testCodable() throws {
        let sut = Ellipsoid(center: .init(x: 1, y: 2), radiusX: 3, radiusY: 5)
        let encoder = JSONEncoder()
        let decoder = JSONDecoder()

        let data = try encoder.encode(sut)
        let result = try decoder.decode(Ellipsoid.self, from: data)

        XCTAssertEqual(sut, result)
    }

    func testEquals() {
        XCTAssertEqual(
            Ellipsoid(center: .init(x: 1, y: 2), radiusX: 3, radiusY: 5),
            Ellipsoid(center: .init(x: 1, y: 2), radiusX: 3, radiusY: 5)
        )
    }

    func testUnequals() {
<<<<<<< HEAD
        XCTAssertNotEqual(
            Ellipsoid(center: .init(x: 999, y: 2), radiusX: 3, radiusY: 5),
            Ellipsoid(center: .init(x: 1, y: 2), radiusX: 3, radiusY: 5)
        )
        
        XCTAssertNotEqual(
            Ellipsoid(center: .init(x: 1, y: 999), radiusX: 3, radiusY: 5),
            Ellipsoid(center: .init(x: 1, y: 2), radiusX: 3, radiusY: 5)
        )
        
        XCTAssertNotEqual(
            Ellipsoid(center: .init(x: 1, y: 2), radiusX: 999, radiusY: 5),
            Ellipsoid(center: .init(x: 1, y: 2), radiusX: 3, radiusY: 5)
        )
        
        XCTAssertNotEqual(
            Ellipsoid(center: .init(x: 1, y: 2), radiusX: 3, radiusY: 999),
            Ellipsoid(center: .init(x: 1, y: 2), radiusX: 3, radiusY: 5)
        )
=======
        XCTAssertNotEqual(Ellipsoid(center: .init(x: 999, y: 2), radiusX: 3, radiusY: 5),
                          Ellipsoid(center: .init(x: 1, y: 2), radiusX: 3, radiusY: 5))

        XCTAssertNotEqual(Ellipsoid(center: .init(x: 1, y: 999), radiusX: 3, radiusY: 5),
                          Ellipsoid(center: .init(x: 1, y: 2), radiusX: 3, radiusY: 5))

        XCTAssertNotEqual(Ellipsoid(center: .init(x: 1, y: 2), radiusX: 999, radiusY: 5),
                          Ellipsoid(center: .init(x: 1, y: 2), radiusX: 3, radiusY: 5))

        XCTAssertNotEqual(Ellipsoid(center: .init(x: 1, y: 2), radiusX: 3, radiusY: 999),
                          Ellipsoid(center: .init(x: 1, y: 2), radiusX: 3, radiusY: 5))
>>>>>>> e4dc09b2
    }

    func testHashable() {
<<<<<<< HEAD
        XCTAssertEqual(
            Ellipsoid(center: .init(x: 1, y: 2), radiusX: 3, radiusY: 5).hashValue,
        Ellipsoid(center: .init(x: 1, y: 2), radiusX: 3, radiusY: 5).hashValue
    )
        
        XCTAssertNotEqual(
            Ellipsoid(center: .init(x: 999, y: 2), radiusX: 3, radiusY: 5).hashValue,
            Ellipsoid(center: .init(x: 1, y: 2), radiusX: 3, radiusY: 5).hashValue
        )
        
        XCTAssertNotEqual(
            Ellipsoid(center: .init(x: 1, y: 999), radiusX: 3, radiusY: 5).hashValue,
            Ellipsoid(center: .init(x: 1, y: 2), radiusX: 3, radiusY: 5).hashValue
        )
        
        XCTAssertNotEqual(
            Ellipsoid(center: .init(x: 1, y: 2), radiusX: 999, radiusY: 5).hashValue,
            Ellipsoid(center: .init(x: 1, y: 2), radiusX: 3, radiusY: 5).hashValue
        )
        
        XCTAssertNotEqual(
            Ellipsoid(center: .init(x: 1, y: 2), radiusX: 3, radiusY: 999).hashValue,
            Ellipsoid(center: .init(x: 1, y: 2), radiusX: 3, radiusY: 5).hashValue
        )
=======
        XCTAssertEqual(Ellipsoid(center: .init(x: 1, y: 2), radiusX: 3, radiusY: 5).hashValue,
                       Ellipsoid(center: .init(x: 1, y: 2), radiusX: 3, radiusY: 5).hashValue)

        XCTAssertNotEqual(Ellipsoid(center: .init(x: 999, y: 2), radiusX: 3, radiusY: 5).hashValue,
                          Ellipsoid(center: .init(x: 1, y: 2), radiusX: 3, radiusY: 5).hashValue)

        XCTAssertNotEqual(Ellipsoid(center: .init(x: 1, y: 999), radiusX: 3, radiusY: 5).hashValue,
                          Ellipsoid(center: .init(x: 1, y: 2), radiusX: 3, radiusY: 5).hashValue)

        XCTAssertNotEqual(Ellipsoid(center: .init(x: 1, y: 2), radiusX: 999, radiusY: 5).hashValue,
                          Ellipsoid(center: .init(x: 1, y: 2), radiusX: 3, radiusY: 5).hashValue)

        XCTAssertNotEqual(Ellipsoid(center: .init(x: 1, y: 2), radiusX: 3, radiusY: 999).hashValue,
                          Ellipsoid(center: .init(x: 1, y: 2), radiusX: 3, radiusY: 5).hashValue)
>>>>>>> e4dc09b2
    }
}

// MARK: BoundableType Conformance

extension EllipsoidTests {
    func testBounds() {
        let sut = Ellipsoid(center: .init(x: 1, y: 2), radius: .init(x: 3, y: 4))

        let result = sut.bounds

        XCTAssertEqual(result.minimum, .init(x: -2, y: -2))
        XCTAssertEqual(result.maximum, .init(x: 4, y: 6))
    }
}

// MARK: Vector: VectorMultiplicative Conformance

extension EllipsoidTests {
    func testUnit() {
        let sut = Ellipsoid.unit

        XCTAssertEqual(sut.center, .zero)
        XCTAssertEqual(sut.radius, .one)
    }
}

// MARK: Vector: VectorReal Conformance

extension EllipsoidTests {
    func testContainsVector() {
        let sut = Ellipsoid(center: .one, radiusX: 1, radiusY: 2)

        XCTAssertTrue(sut.contains(.one))
        XCTAssertTrue(sut.contains(.init(x: 0, y: 1)))
        XCTAssertTrue(sut.contains(.init(x: 2, y: 1)))
        XCTAssertFalse(sut.contains(.zero))
        XCTAssertFalse(sut.contains(.init(x: 2, y: 2)))
    }
}

// MARK: ConvexType Conformance

extension EllipsoidTests {

    // MARK: 2D

    func testIntersectionWith_line_noIntersection() {
        let sut = Ellipsoid(center: .init(x: 2, y: 3), radius: .init(x: 5, y: 7))
        let line = Line2D(x1: -20, y1: -20, x2: 20, y2: -20)

        assertEqual(sut.intersection(with: line), .noIntersection)
    }

    func testIntersectionWith_line_tangent_top() {
        let sut = Ellipsoid(center: .init(x: 2, y: 3), radius: .init(x: 5, y: 7))
        let line = Line2D(x1: -20, y1: -4, x2: 20, y2: -4)

        assertEqual(
            sut.intersection(with: line),
            .singlePoint(
                PointNormal(
                    point: .init(x: 2.0000000000000018, y: -4.0),
                    normal: .init(x: 4.973799150320702e-16, y: -1.0)
                )
            )
        )
    }

    func testIntersectionWith_line_tangent_bottom() {
        let sut = Ellipsoid(center: .init(x: 2, y: 3), radius: .init(x: 5, y: 7))
        let line = Line2D(x1: -20, y1: 10, x2: 20, y2: 10)

        assertEqual(
            sut.intersection(with: line),
            .singlePoint(
                PointNormal(
                    point: .init(x: 2.0000000000000018, y: 10.0),
                    normal: .init(x: 4.973799150320702e-16, y: 1.0)
                )
            )
        )
    }

    func testIntersectionWith_line_tangent_left() {
        let sut = Ellipsoid(center: .init(x: 2, y: 3), radius: .init(x: 5, y: 7))
        let line = Line2D(x1: -3, y1: -20, x2: -3, y2: 20)

        assertEqual(
            sut.intersection(with: line),
            .singlePoint(
                PointNormal(
                    point: .init(x: -3.0, y: 3.000000000000003),
                    normal: .init(x: -1.0, y: 3.1720657846433045e-16)
                )
            )
        )
    }

    func testIntersectionWith_line_horizontal_fromLeft_acrossCenter() {
        let sut = Ellipsoid(center: .init(x: 2, y: 3), radius: .init(x: 5, y: 7))
        let line = Line2D(x1: -20, y1: 3, x2: 20, y2: 3)

        assertEqual(
            sut.intersection(with: line),
            .enterExit(
                PointNormal(
                    point: .init(x: -2.9999999999999982, y: 3.0),
                    normal: .init(x: -1.0, y: 0.0)
                ),
                PointNormal(
                    point: .init(x: 7.000000000000002, y: 3.0),
                    normal: .init(x: -1.0, y: 0.0)
                )
            )
        )
    }

    func testIntersectionWith_line_horizontal_fromRight_acrossCenter() {
        let sut = Ellipsoid(center: .init(x: 2, y: 3), radius: .init(x: 5, y: 7))
        let line = Line2D(x1: 20, y1: 3, x2: -20, y2: 3)

        assertEqual(
            sut.intersection(with: line),
            .enterExit(
                PointNormal(
                    point: .init(x: 7.0, y: 3.0),
                    normal: .init(x: 1.0, y: 0.0)
                ),
                PointNormal(
                    point: .init(x: -2.9999999999999982, y: 3.0),
                    normal: .init(x: 1.0, y: 0.0)
                )
            )
        )
    }

    func testIntersectionWith_line_vertical_fromTop_acrossCenter() {
        let sut = Ellipsoid(center: .init(x: 2, y: 3), radius: .init(x: 5, y: 7))
        let line = Line2D(x1: 2, y1: -20, x2: 2, y2: 20)

        assertEqual(
            sut.intersection(with: line),
            .enterExit(
                PointNormal(
                    point: .init(x: 2.0, y: -3.999999999999997),
                    normal: .init(x: 0.0, y: -1.0)
                ),
                PointNormal(
                    point: .init(x: 2.0, y: 10.0),
                    normal: .init(x: 0.0, y: -1.0)
                )
            )
        )
    }

    func testIntersectionWith_line_vertical_fromBottom_acrossCenter() {
        let sut = Ellipsoid(center: .init(x: 2, y: 3), radius: .init(x: 5, y: 7))
        let line = Line2D(x1: 2, y1: 20, x2: 2, y2: -20)

        assertEqual(
            sut.intersection(with: line),
            .enterExit(
                PointNormal(
                    point: .init(x: 2.0, y: 9.999999999999998),
                    normal: .init(x: 0.0, y: 1.0)
                ),
                PointNormal(
                    point: .init(x: 2.0, y: -4.0000000000000036),
                    normal: .init(x: 0.0, y: 1.0)
                )
            )
        )
    }

    func testIntersectionWith_lineSegment_across_slanted() {
        let sut = Ellipsoid(center: .init(x: 2, y: 3), radius: .init(x: 2, y: 7))
        let line = LineSegment2D(x1: -2, y1: -3, x2: 8, y2: 12)

        assertEqual(
            sut.intersection(with: line),
            .enterExit(
                PointNormal(
                    point: .init(x: 0.16170993996388394, y: 0.242564909945826),
                    normal: .init(x: -0.9925863886954069, y: -0.12154119045249878)
                ),
                PointNormal(
                    point: .init(x: 3.8382900600361154, y: 5.757435090054173),
                    normal: .init(x: -0.9925863886954069, y: -0.1215411904524988)
                )
            )
        )
    }

    func testIntersectionWith_lineSegment_contained() {
        let sut = Ellipsoid(center: .init(x: 2, y: 3), radius: .init(x: 5, y: 7))
        let line = LineSegment2D(x1: -1, y1: -2, x2: 5, y2: 7)

        assertEqual(sut.intersection(with: line), .contained)
    }

    func testIntersectionWith_lineSegment_enter_slanted() {
        let sut = Ellipsoid(center: .init(x: 2, y: 3), radius: .init(x: 5, y: 7))
        let line = LineSegment2D(x1: -2, y1: -3, x2: 5, y2: 7)

        assertEqual(
            sut.intersection(with: line),
            .enter(
                PointNormal(
                    point: .init(x: -1.3961944901412948, y: -2.13742070020185),
                    normal: .init(x: -0.7916456562399941, y: -0.6109804865593902)
                )
            )
        )
    }

    func testIntersectionWith_lineSegment_enter() {
        let sut = Ellipsoid(center: .init(x: 2, y: 3), radius: .init(x: 5, y: 7))
        let line = LineSegment2D(x1: -10, y1: 3, x2: 2, y2: 3)

        assertEqual(
            sut.intersection(with: line),
            .enter(
                PointNormal(
                    point: .init(x: -3.000000000000001, y: 3.0),
                    normal: .init(x: -1.0, y: 0.0)
                )
            )
        )
    }

    func testIntersectionWith_lineSegment_exit() {
        let sut = Ellipsoid(center: .init(x: 2, y: 3), radius: .init(x: 5, y: 7))
        let line = LineSegment2D(x1: 2, y1: 3, x2: 10, y2: 3)

        assertEqual(
            sut.intersection(with: line),
            .exit(
                PointNormal(
                    point: .init(x: 7.0, y: 3.0),
                    normal: .init(x: -1.0, y: 0.0)
                )
            )
        )
    }

    // MARK: 3D

    func testIntersectionWith3d_lineSegment_enter_slanted() {
        let sut = Ellipse3D(center: .init(x: 2, y: 3, z: 5), radius: .init(x: 7, y: 5, z: 11))
        let line = LineSegment3D(x1: -2, y1: -3, z1: -5, x2: 5, y2: 7, z2: 12)

        assertEqual(
            sut.intersection(with: line),
            .enterExit(
                .init(
                    point: .init(x: -0.4280392587358917, y: -0.7543417981941309, z: -1.1823810569300226),
                    normal: .init(x: -0.29816906779895935, y: -0.9036427383419159, z: -0.3074491965346851)
                ),
                .init(
                    point: .init(x: 4.7206567084003215, y: 6.600938154857603, z: 11.321594863257925),
                    normal: .init(x: -0.3406986111872821, y: -0.8838292108316562, z: -0.32057820015676225)
                )
            )
        )
    }
}<|MERGE_RESOLUTION|>--- conflicted
+++ resolved
@@ -24,27 +24,6 @@
     }
 
     func testUnequals() {
-<<<<<<< HEAD
-        XCTAssertNotEqual(
-            Ellipsoid(center: .init(x: 999, y: 2), radiusX: 3, radiusY: 5),
-            Ellipsoid(center: .init(x: 1, y: 2), radiusX: 3, radiusY: 5)
-        )
-        
-        XCTAssertNotEqual(
-            Ellipsoid(center: .init(x: 1, y: 999), radiusX: 3, radiusY: 5),
-            Ellipsoid(center: .init(x: 1, y: 2), radiusX: 3, radiusY: 5)
-        )
-        
-        XCTAssertNotEqual(
-            Ellipsoid(center: .init(x: 1, y: 2), radiusX: 999, radiusY: 5),
-            Ellipsoid(center: .init(x: 1, y: 2), radiusX: 3, radiusY: 5)
-        )
-        
-        XCTAssertNotEqual(
-            Ellipsoid(center: .init(x: 1, y: 2), radiusX: 3, radiusY: 999),
-            Ellipsoid(center: .init(x: 1, y: 2), radiusX: 3, radiusY: 5)
-        )
-=======
         XCTAssertNotEqual(Ellipsoid(center: .init(x: 999, y: 2), radiusX: 3, radiusY: 5),
                           Ellipsoid(center: .init(x: 1, y: 2), radiusX: 3, radiusY: 5))
 
@@ -56,36 +35,9 @@
 
         XCTAssertNotEqual(Ellipsoid(center: .init(x: 1, y: 2), radiusX: 3, radiusY: 999),
                           Ellipsoid(center: .init(x: 1, y: 2), radiusX: 3, radiusY: 5))
->>>>>>> e4dc09b2
     }
 
     func testHashable() {
-<<<<<<< HEAD
-        XCTAssertEqual(
-            Ellipsoid(center: .init(x: 1, y: 2), radiusX: 3, radiusY: 5).hashValue,
-        Ellipsoid(center: .init(x: 1, y: 2), radiusX: 3, radiusY: 5).hashValue
-    )
-        
-        XCTAssertNotEqual(
-            Ellipsoid(center: .init(x: 999, y: 2), radiusX: 3, radiusY: 5).hashValue,
-            Ellipsoid(center: .init(x: 1, y: 2), radiusX: 3, radiusY: 5).hashValue
-        )
-        
-        XCTAssertNotEqual(
-            Ellipsoid(center: .init(x: 1, y: 999), radiusX: 3, radiusY: 5).hashValue,
-            Ellipsoid(center: .init(x: 1, y: 2), radiusX: 3, radiusY: 5).hashValue
-        )
-        
-        XCTAssertNotEqual(
-            Ellipsoid(center: .init(x: 1, y: 2), radiusX: 999, radiusY: 5).hashValue,
-            Ellipsoid(center: .init(x: 1, y: 2), radiusX: 3, radiusY: 5).hashValue
-        )
-        
-        XCTAssertNotEqual(
-            Ellipsoid(center: .init(x: 1, y: 2), radiusX: 3, radiusY: 999).hashValue,
-            Ellipsoid(center: .init(x: 1, y: 2), radiusX: 3, radiusY: 5).hashValue
-        )
-=======
         XCTAssertEqual(Ellipsoid(center: .init(x: 1, y: 2), radiusX: 3, radiusY: 5).hashValue,
                        Ellipsoid(center: .init(x: 1, y: 2), radiusX: 3, radiusY: 5).hashValue)
 
@@ -100,7 +52,6 @@
 
         XCTAssertNotEqual(Ellipsoid(center: .init(x: 1, y: 2), radiusX: 3, radiusY: 999).hashValue,
                           Ellipsoid(center: .init(x: 1, y: 2), radiusX: 3, radiusY: 5).hashValue)
->>>>>>> e4dc09b2
     }
 }
 
