--- conflicted
+++ resolved
@@ -133,17 +133,6 @@
 extension Rectangle2Tests {
     func testTransformedBounds_scale() {
         let sut = Rectangle(x: 1, y: 2, width: 3, height: 4)
-<<<<<<< HEAD
-        let matrix = Matrix3x2D
-            .transformation(
-                xScale: 2,
-                yScale: 3,
-                angle: 0,
-                xOffset: 0,
-                yOffset: 0
-            )
-        
-=======
         let matrix = Matrix3x2D.transformation(
             xScale: 2,
             yScale: 3,
@@ -152,7 +141,6 @@
             yOffset: 0
         )
 
->>>>>>> e4dc09b2
         let result = sut.transformedBounds(matrix)
 
         XCTAssertEqual(result.location, .init(x: 2, y: 6))
@@ -161,17 +149,6 @@
 
     func testTransformedBounds_rotation() {
         let sut = Rectangle(x: 1, y: 2, width: 3, height: 4)
-<<<<<<< HEAD
-        let matrix = Matrix3x2D
-            .transformation(
-                xScale: 1,
-                yScale: 1,
-                angle: .pi / 2,
-                xOffset: 0,
-                yOffset: 0
-            )
-        
-=======
         let matrix = Matrix3x2D.transformation(
             xScale: 1,
             yScale: 1,
@@ -180,7 +157,6 @@
             yOffset: 0
         )
 
->>>>>>> e4dc09b2
         let result = sut.transformedBounds(matrix)
 
         assertEqual(result.location, .init(x: -6, y: 1), accuracy: 1.0e-15)
@@ -189,17 +165,6 @@
 
     func testTransformedBounds_translate() {
         let sut = Rectangle(x: 1, y: 2, width: 3, height: 4)
-<<<<<<< HEAD
-        let matrix = Matrix3x2D
-            .transformation(
-                xScale: 1,
-                yScale: 1,
-                angle: 0,
-                xOffset: 5,
-                yOffset: 7
-            )
-        
-=======
         let matrix = Matrix3x2D.transformation(
             xScale: 1,
             yScale: 1,
@@ -208,7 +173,6 @@
             yOffset: 7
         )
 
->>>>>>> e4dc09b2
         let result = sut.transformedBounds(matrix)
 
         assertEqual(result.location, .init(x: 6, y: 9), accuracy: 1.0e-15)
@@ -217,17 +181,6 @@
 
     func testTransformedBounds_scaleRotation() {
         let sut = Rectangle(x: 1, y: 2, width: 3, height: 4)
-<<<<<<< HEAD
-        let matrix = Matrix3x2D
-            .transformation(
-                xScale: 2,
-                yScale: 3,
-                angle: .pi / 2,
-                xOffset: 0,
-                yOffset: 0
-            )
-        
-=======
         let matrix = Matrix3x2D.transformation(
             xScale: 2,
             yScale: 3,
@@ -236,7 +189,6 @@
             yOffset: 0
         )
 
->>>>>>> e4dc09b2
         let result = sut.transformedBounds(matrix)
 
         assertEqual(result.location, .init(x: -18, y: 2), accuracy: 1.0e-15)
@@ -245,17 +197,6 @@
 
     func testTransformedBounds_rotationTranslation() {
         let sut = Rectangle(x: 1, y: 2, width: 3, height: 4)
-<<<<<<< HEAD
-        let matrix = Matrix3x2D
-            .transformation(
-                xScale: 1,
-                yScale: 1,
-                angle: .pi / 2,
-                xOffset: 5,
-                yOffset: 7
-            )
-        
-=======
         let matrix = Matrix3x2D.transformation(
             xScale: 1,
             yScale: 1,
@@ -264,7 +205,6 @@
             yOffset: 7
         )
 
->>>>>>> e4dc09b2
         let result = sut.transformedBounds(matrix)
 
         assertEqual(result.location, .init(x: -1, y: 8), accuracy: 1.0e-15)
@@ -273,17 +213,6 @@
 
     func testTransformedBounds_scaleRotationTranslation() {
         let sut = Rectangle(x: 1, y: 2, width: 3, height: 4)
-<<<<<<< HEAD
-        let matrix = Matrix3x2D
-            .transformation(
-                xScale: 2,
-                yScale: 3,
-                angle: .pi / 2,
-                xOffset: 5,
-                yOffset: 7
-            )
-        
-=======
         let matrix = Matrix3x2D.transformation(
             xScale: 2,
             yScale: 3,
@@ -292,7 +221,6 @@
             yOffset: 7
         )
 
->>>>>>> e4dc09b2
         let result = sut.transformedBounds(matrix)
 
         assertEqual(result.location, .init(x: -13, y: 9), accuracy: 1.0e-15)
