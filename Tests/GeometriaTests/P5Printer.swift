import RealModule

@testable import Geometria

class P5Printer {
    private var _lastStrokeColorCall: String? = ""
    private var _lastStrokeWeightCall: String? = ""
    private var _lastFillColorCall: String? = ""
    
    private let identDepth: Int = 2
    private var currentIndent: Int = 0
    private var draws: [String] = []
    var cameraLookAt: Vector3D = .zero
    var shouldPrintDrawNormal: Bool = false
    var shouldPrintDrawTangent: Bool = false
    var is3D: Bool = false
    
    var buffer: String = ""
    
    var size: Vector2i
    var scale: Double
    var renderScale: Double
    
    var shouldStartDebugMode: Bool = false
    var drawOrigin: Bool = true
    var drawGrid: Bool = false

    /// Controls the style and color on the output of the sketch.
    var styling: Styles = Styles()
    
    init(size: Vector2i = .init(x: 800, y: 600), scale: Double = 2.0, renderScale: Double = 1.0) {
        self.size = size
        self.scale = scale
        self.renderScale = renderScale
    }
    
    // MARK: - Geometry

    private func _vertexRadius<Scalar: Numeric>() -> Scalar {
        return 4
    }
    
    func add<Vector: Vector2Type>(_ point: Vector, style: Style? = nil) where Vector.Scalar: Numeric & CustomStringConvertible {
        let circle = Circle2(center: point, radius: _vertexRadius())

        addStyleSet(style ?? styling.geometry)
        addDrawLine("circle(\(vec2String(circle.center)), \(circle.radius) / renderScale)")
    }
    
    func add<Vector: Vector3Type>(_ point: Vector, style: Style? = nil) where Vector.Scalar: Numeric & CustomStringConvertible {
        let sphere = Sphere3(center: point, radius: _vertexRadius())

        is3D = true
        
        addDrawLine(sphere3String_customRadius(sphere, radius: "\(sphere.radius) / renderScale"))
    }
    
    func add<V: Vector2Type>(_ ellipse: Ellipsoid<V>, style: Style? = nil) where V.Scalar: CustomStringConvertible {
        addStyleSet(style ?? styling.geometry)
        addDrawLine("ellipse(\(vec2String(ellipse.center)), \(vec2String(ellipse.radius)))")
        addDrawLine("")
    }
    
    func add<V: Vector3FloatingPoint>(_ ellipse3: Ellipsoid<V>, style: Style? = nil) where V.Scalar: CustomStringConvertible {
        is3D = true
        addNoStroke()
        addDrawLine("push()")
        addDrawLine("translate(\(vec3String(ellipse3.center)))")
        addDrawLine("scale(\(vec3String(ellipse3.radius)))")
        addDrawLine("sphere(1)")
        addDrawLine("pop()")
        addDrawLine("")
    }
    
    func add<Line: Line2Type>(_ line: Line, style: Style? = nil) where Line.Vector.Scalar: CustomStringConvertible {
        addStyleSet(style ?? styling.line)
        addDrawLine("line(\(vec2String(line.a)), \(vec2String(line.b)))")
        addDrawLine("")
    }
    
    func add<Vector: Vector3Type>(_ ray: DirectionalRay3<Vector>, style: Style? = nil) where Vector.Scalar: FloatingPoint & CustomStringConvertible {
        is3D = true

        addStyleSet(style ?? styling.line)
        addDrawLine("line(\(vec3String(ray.start)), \(vec3String(ray.projectedMagnitude(500))))")
        addDrawLine("")
    }
    
    func add<Line: Line3Type>(_ line: Line, style: Style? = nil) where Line.Vector.Scalar: Numeric & CustomStringConvertible {
        is3D = true
        
        addStyleSet(style ?? styling.line)
        addDrawLine("line(\(vec3String(line.a)), \(vec3String(line.b)))")
        addDrawLine("")
    }
    
    func add<V: Vector2Type>(_ result: ConvexLineIntersection<V>, style: Style? = nil) where V.Scalar: CustomStringConvertible {
        switch result {
        case .contained, .noIntersection:
            break
        case .singlePoint(let pn), .enter(let pn), .exit(let pn):
            add(pn)
        case let .enterExit(p1, p2):
            add(p1)
            add(p2)
        }
    }
    
    func add<V: Vector3Type>(_ result: ConvexLineIntersection<V>, style: Style? = nil) where V.Scalar == Double {
        switch result {
        case .contained, .noIntersection:
            break
        case .singlePoint(let pn), .enter(let pn), .exit(let pn):
            add(pn)
        case let .enterExit(p1, p2):
            add(p1)
            add(p2)
        }
    }
    
    func add<V: Vector2Type>(_ pointNormal: PointNormal<V>, style: Style? = nil) where V.Scalar: CustomStringConvertible {
        shouldPrintDrawNormal = true
        shouldPrintDrawTangent = true
        
        addStrokeWeightSet("1 / sceneScale")

        addStyleSet(style ?? styling.normalLine)
        addDrawLine("drawNormal(\(vec2String(pointNormal.point)), \(vec2String(pointNormal.normal)))")

        addStyleSet(style ?? styling.tangentLine)
        addDrawLine("drawTangent(\(vec2String(pointNormal.point)), \(vec2String(pointNormal.normal)))")

        addDrawLine("")
    }
    
    func add<V: Vector3Type>(_ pointNormal: PointNormal<V>, style: Style? = nil) where V.Scalar == Double {
        shouldPrintDrawNormal = true
        
        add(Sphere3<V>(center: pointNormal.point, radius: 0.5))
        
        addStyleSet(style ?? styling.normalLine)
        addDrawLine("drawNormal(\(vec3String(pointNormal.point)), \(vec3String(pointNormal.normal)))")
    }
    
    func add<V: Vector2Type>(_ circle: Circle2<V>, style: Style? = nil) where V.Scalar: Numeric & CustomStringConvertible {
        addStyleSet(style ?? styling.geometry)
        addDrawLine("circle(\(vec2String(circle.center)), \(circle.radius))")
    }
    
    func add<V: Vector3Type>(_ sphere: Sphere3<V>, style: Style? = nil) where V.Scalar: Numeric & CustomStringConvertible {
        is3D = true
        
        addDrawLine(sphere3String(sphere))
    }
    
    func add<V: Vector2Additive & VectorDivisible>(_ aabb: AABB2<V>, style: Style? = nil) where V.Scalar: CustomStringConvertible {
        addStyleSet(style ?? styling.geometry)
        addDrawLine("rect(\(vec2String(aabb.minimum)), \(vec2String(aabb.maximum)))")
    }
    
    func add<V: Vector3Additive & VectorDivisible>(_ aabb: AABB3<V>, style: Style? = nil) where V.Scalar: Numeric & CustomStringConvertible {
        is3D = true
        
        addStyleSet(style ?? styling.geometry)
        addDrawLine("push()")
        addDrawLine("translate(\(vec3String(aabb.minimum + aabb.size / 2)))")
        addDrawLine("box(\(vec3String(aabb.size)))")
        addDrawLine("pop()")
    }
    
    func add<R: RectangleType>(_ rectangle: R, style: Style? = nil) where R.Vector: Vector2Additive & VectorDivisible, R.Vector.Scalar: Numeric & CustomStringConvertible {
        is3D = true
        
        addStyleSet(style ?? styling.geometry)
        addDrawLine("push()")
        addDrawLine("translate(\(vec2String(rectangle.location + rectangle.size / 2)))")
        addDrawLine("box(\(vec2String(rectangle.size)))")
        addDrawLine("pop()")
    }
    
    func add<R: RectangleType>(_ rectangle: R, style: Style? = nil) where R.Vector: Vector3Additive & VectorDivisible, R.Vector.Scalar: Numeric & CustomStringConvertible {
        is3D = true
        
        addStyleSet(style ?? styling.geometry)
        addDrawLine("push()")
        addDrawLine("translate(\(vec3String(rectangle.location + rectangle.size / 2)))")
        addDrawLine("box(\(vec3String(rectangle.size)))")
        addDrawLine("pop()")
    }
    
    func add<V: Vector3Type>(_ torus: Torus3<V>, style: Style? = nil) where V.Scalar: Real & CustomStringConvertible {
        is3D = true
        
        addStyleSet(style ?? styling.geometry)

        addDrawLine("push()")
        addDrawLine("translate(\(vec3String(torus.center)))")
        
        // Create matrix that will rotate the torus from laying on the Y-axis
        // to laying in the direction of its axis
        let origin = V.unitY
        let target = torus.axis
        if origin != target && origin != -target {
            let axis = origin.cross(target)
            let angle = V.Scalar.acos(origin.dot(target))
            addDrawLine("rotate(\(-angle), \(vec3PVectorString(vec3ToP5Vec(axis))))")
        }
        
        addDrawLine("torus(\(torus.majorRadius), \(torus.minorRadius))")
        addDrawLine("pop()")
    }
    
    func add<V: Vector3FloatingPoint>(_ cylinder: Cylinder3<V>, style: Style? = nil) where V.Scalar: Real & CustomStringConvertible {
        is3D = true

        let line = cylinder.asLineSegment
        
        addStyleSet(style ?? styling.geometry)

        addDrawLine("push()")
        addDrawLine("translate(\(vec3String(line.center)))")
        
        // Create matrix that will rotate the cylinder from growing on the Y-axis
        // to growing in the direction of its line
        let origin = V.unitY
        let target = line.lineSlope
        if origin != target && origin != -target {
            let axis = origin.cross(target)
            let angle = V.Scalar.acos(origin.dot(target))
            addDrawLine("rotate(\(-angle), \(vec3PVectorString(vec3ToP5Vec(axis))))")
        }
        
        addDrawLine("cylinder(\(cylinder.radius), \(line.length))")
        addDrawLine("pop()")
    }
    
    func add<V: Vector3FloatingPoint>(_ capsule: Capsule3<V>, style: Style? = nil) where V.Scalar: Real & CustomStringConvertible {
        is3D = true

        add(Cylinder3(start: capsule.start, end: capsule.end, radius: capsule.radius), style: style)
        add(capsule.startAsSphere, style: style)
        add(capsule.endAsSphere, style: style)
    }
    
    // MARK: - Printing
    
    func printAll() {
        defer { printBuffer() }
        
        prepareCustomPreFile()
        
        printLine("var sceneScale = \(scale)")
        printLine("var renderScale = \(renderScale)")
        if is3D {
            printLine("var isSpaceBarPressed = false")
        }
        
        printCustomHeader()
        
        printLine("")
        printSetup()
        printLine("")
        printDraw()
        
        if is3D {
            printLine("")
            printKeyPressed()
        }
        
        if drawGrid && !is3D {
            printLine("")
            printDrawGrid2D()
        }
        
        if drawOrigin {
            printLine("")

            if is3D {
                printDrawOrigin3D()
            } else {
                printDrawOrigin2D()
            }
        }
        
        if shouldPrintDrawNormal {
            printLine("")
            printDrawNormal2D()
        }
        
        if shouldPrintDrawNormal && is3D {
            printLine("")
            printDrawNormal3D()
        }
        
        if shouldPrintDrawTangent {
            printLine("")
            printDrawTangent2D()
        }
        
        if is3D {
            printLine("")
            printDrawSphere()
        }
    }
    
    // MARK: Expression Printing
    
    func boilerplate3DSpaceBar<T: FloatingPoint>(lineWeight: T) -> [String] {
        return [
            "if (isSpaceBarPressed) {",
            indentString(depth: 1) + "noFill()",
            indentString(depth: 1) + "noLights()",
            indentString(depth: 1) + "stroke(0, 0, 0, 20)",
            indentString(depth: 1) + "strokeWeight(\(1 / lineWeight) / sceneScale)",
            "} else {",
            indentString(depth: 1) + "noStroke()",
            indentString(depth: 1) + "fill(255, 255, 255, 255)",
            indentString(depth: 1) + "lights()",
            "}"
        ]
    }
    
    func addDrawLine(_ line: String) {
        draws.append(line)
    }
    
    func addNoStroke() {
        if _lastStrokeColorCall == nil { return }
        _lastStrokeColorCall = nil
        addDrawLine("noStroke()")
    }
    
    func addNoFill() {
        if _lastFillColorCall == nil { return }
        _lastFillColorCall = nil
        addDrawLine("noFill()")
    }
    
    func addStrokeColorSet(_ color: Color?) {
        let line = _strokeColor(color)

        if _lastStrokeColorCall == line { return }
        
        _lastStrokeColorCall = line
        addDrawLine(line)
    }
    
    func addStrokeWeightSet(_ value: String) {
        let line = "strokeWeight(\(value) / sceneScale)"

        if _lastStrokeWeightCall == line { return }
        
        _lastStrokeWeightCall = line
        addDrawLine(line)
    }
    
    func addFillColorSet(_ color: Color?) {
        let line = _fillColor(color)

        if _lastFillColorCall == line { return }
        
        _lastFillColorCall = line
        addDrawLine(line)
    }

    func addStyleSet(_ style: Style?) {
        guard let style = style else { return }

        addStrokeColorSet(style.strokeColor)
        addFillColorSet(style.fillColor)
        addStrokeWeightSet(style.strokeWeight.description)
    }
    
    // MARK: Methods for subclasses
    
    func prepareCustomPreFile() {
        
    }
    
    func printCustomHeader() {
        
    }
    
    func printCustomPostSetup() {
        
    }
    
    func printCustomPreDraw() {
        
    }
    
    func printCustomPostDraw() {
        
    }
    
    // MARK: Function Printing
    
    func printSetup() {
        indentedBlock("function setup() {") {
            if is3D {
                printLine("createCanvas(\(vec2String(size)), WEBGL)")
                printLine("perspective(PI / 3, 1, 0.3, 8000) // Corrects default zNear plane being too far for unit measurements")
                
                if cameraLookAt != .zero {
                    printLine("camera(\(vec3String_pCoordinates(cameraLookAt)))")
                }
            } else {
                printLine("createCanvas(\(vec2String(size)))")
            }
            
            printLine("ellipseMode(RADIUS)")
            printLine("rectMode(CORNERS)")

<<<<<<< HEAD
            if shouldStartDebugMode && is3D {
=======
            if is3D && shouldStartDebugMode {
>>>>>>> f97e95f5
                printLine("debugMode(GRID)")
            }
            
            printCustomPostSetup()
        }
    }
    
    func printDraw() {
        indentedBlock("function draw() {") {
            printCustomPreDraw()
            
            printLine("background(240)")
            printLine("")
            if !is3D {
                printLine("translate(width / 2, height / 2)")
            } else {
                printLine("orbitControl(3, 3, 0.3)")
                printLine("scale(sceneScale)")
                printLine("// Correct Y to grow away from the origin, and Z to grow up")
                printLine("rotateX(PI / 2)")
                printLine("scale(1, -1, 1)")
            }
            printLine("")
            printLine("strokeWeight(3 / sceneScale)")

            if drawOrigin && is3D {
                printLine("drawOrigin3D()")
            }

            if is3D {
                boilerplate3DSpaceBar(lineWeight: 1.0).forEach(printLine)
            }

            printLine("scale(renderScale)")
            
            if drawGrid && !is3D {
                printLine("")
                printLine("drawGrid()")
            }
            if drawOrigin && !is3D {
                printLine("drawOrigin2D()")
            }

            printLine("")
            
            for draw in draws {
                printLine(draw)
            }

            // Reset draw state
            printLine(_strokeColor(.black))
            printLine(_fillColor(nil))
            printLine(_strokeWeight(1))
            
            printCustomPostDraw()
        }
    }
    
    func printKeyPressed() {
        indentedBlock("function keyPressed() {") {
            indentedBlock("if (keyCode === 32) {") {
                printLine("isSpaceBarPressed = !isSpaceBarPressed")
            }
        }
    }
    
    func printDrawGrid2D() {
        indentedBlock("function drawGrid() {") {
            printLine("strokeWeight(1 / sceneScale)")
            printLine("stroke(0, 0, 0, 20)")
            printLine("line(0, -20, 0, 20)")
            printLine("line(-20, 0, 20, 0)")
            indentedBlock("for (var x = -20; x < 20; x++) {") {
                printLine("line(x, -20, x, 20)")
            }
            indentedBlock("for (var y = -20; y < 20; y++) {") {
                printLine("line(-20, y, 20, y)")
            }
        }
    }
    
    func printDrawOrigin2D() {
        indentedBlock("function drawOrigin2D() {") {
            let length: Double = 25.0
            
            printLine("strokeWeight(1 / sceneScale)")
            printLine("// X axis")
            printLine("stroke(255, 0, 0)")
            printLine("line(0.0, 0.0, \(length) / renderScale, 0.0)")
            printLine("// Y axis")
            printLine("stroke(0, 255, 0)")
            printLine("line(0.0, 0.0, 0.0, \(length) / renderScale)")
        }
    }
    
    func printDrawOrigin3D() {
        indentedBlock("function drawOrigin3D() {") {
            let length: Double = 100.0
            
            let vx = Vector3D.unitX * length
            let vy = Vector3D.unitY * length
            let vz = Vector3D.unitZ * length
            
            printLine("// X axis")
            printLine("stroke(255, 0, 0, 50)")
            printLine("line(\(vec3String(Vector3D.zero)), \(vec3String(vx)))")
            printLine("// Y axis")
            printLine("stroke(0, 255, 0, 50)")
            printLine("line(\(vec3String(Vector3D.zero)), \(vec3String(vy)))")
            printLine("// Z axis")
            printLine("stroke(0, 0, 255, 50)")
            printLine("line(\(vec3String(Vector3D.zero)), \(vec3String(vz)))")
        }
    }
    
    func printDrawNormal2D() {
        indentedBlock("function drawNormal(x, y, nx, ny) {") {
            printLine("const x2 = x + nx")
            printLine("const y2 = y + ny")
            printLine("")
            printLine("line(x, y, x2, y2)")
        }
    }
    
    func printDrawNormal3D() {
        indentedBlock("function drawNormal(x, y, z, nx, ny, nz) {") {
            printLine("const s = 10.0")
            printLine("")
            printLine("const x2 = x + nx * s")
            printLine("const y2 = y + ny * s")
            printLine("const z2 = z + nz * s")
            printLine("")
            printLine("strokeWeight(5 / sceneScale)")
            printLine("stroke(255, 0, 0, 200)")
            printLine("line(x, y, z, x2, y2, z2)")
        }
    }
    
    func printDrawTangent2D() {
        indentedBlock("function drawTangent(x, y, nx, ny) {") {
            printLine("const s = 5.0")
            printLine("")
            printLine("const x1 = x - ny * s")
            printLine("const y1 = y + nx * s")
            printLine("")
            printLine("const x2 = x + ny * s")
            printLine("const y2 = y - nx * s")
            printLine("")
            printLine("line(x1, y1, x2, y2)")
        }
    }
    
    func printDrawSphere() {
        indentedBlock("function drawSphere(x, y, z, radius) {") {
            printLine("push()")
            printLine("translate(x, y, z)")
            printLine("sphere(radius)")
            printLine("pop()")
        }
    }

    // MARK: Transformations

    func vec3ToP5Vec<Vector: Vector3Type>(_ vec: Vector) -> Vector where Vector.Scalar: SignedNumeric {
        return .init(x: vec.x, y: vec.z, z: -vec.y)
    }
    
    // MARK: String printing
    
    func vec3PVectorString<Vector: Vector3Type>(_ vec: Vector) -> String where Vector.Scalar: SignedNumeric & CustomStringConvertible {
        return "createVector(\(vec3String(vec)))"
    }
    
    func vec3String<Vector: Vector3Type>(_ vec: Vector) -> String where Vector.Scalar: CustomStringConvertible {
        return "\(vec.x), \(vec.y), \(vec.z)"
    }
    
    func vec3String_pCoordinates<Vector: Vector3Type>(_ vec: Vector) -> String where Vector.Scalar: SignedNumeric & CustomStringConvertible {
        // Flip Y-Z axis (in Processing positive Y axis is down and positive Z axis is towards the screen)
        return "\(vec.x), \(-vec.z), \(-vec.y)"
    }
    
    func vec2String<Vector: Vector2Type>(_ vec: Vector) -> String where Vector.Scalar: CustomStringConvertible {
        "\(vec.x), \(vec.y)"
    }

    func sphere3String<Vector: Vector3Type>(_ sphere: Sphere3<Vector>) -> String where Vector.Scalar: CustomStringConvertible {
        "drawSphere(\(vec3String(sphere.center)), \(sphere.radius))"
    }

    func sphere3String_customRadius<Vector: Vector3Type>(_ sphere: Sphere3<Vector>, radius: String) -> String where Vector.Scalar: CustomStringConvertible {
        "drawSphere(\(vec3String(sphere.center)), \(radius))"
    }

    func applyMatrix3DString<Scalar>(_ matrix: RotationMatrix3<Scalar>) -> [String] where Scalar: CustomStringConvertible {
        return [
            "applyMatrix(\(matrix[0, 0]), \(matrix[1, 0]), \(matrix[2, 0]), 0,",
            "            \(matrix[0, 1]), \(matrix[1, 1]), \(matrix[2, 1]), 0,",
            "            \(matrix[0, 2]), \(matrix[1, 2]), \(matrix[2, 2]), 0,",
            "            0.0, 0.0, 0.0, 1.0)"
        ]
    }

    func _styleLines(_ style: Style?) -> [String] {
        guard let style = style else {
            return []
        }

        var lines: [String] = []
        lines.append(_strokeWeight(style.strokeWeight))
        lines.append(_strokeColor(style.strokeColor))
        lines.append(_fillColor(style.fillColor))

        return lines
    }

    func _strokeColor(_ color: Color?) -> String {
        if let color = color {
            return "stroke(\(_colorParams(color)))"
        } else {
            return "noStroke()"
        }
    }

    func _fillColor(_ color: Color?) -> String {
        if let color = color {
            return "fill(\(_colorParams(color)))"
        } else {
            return "noFill()"
        }
    }

    func _strokeWeight(_ weight: Double) -> String {
        return "strokeWeight(\(weight) / sceneScale)"
    }

    func _colorParams(_ color: Color) -> String {
        var c = ""
        if color.red == color.green && color.green == color.blue {
            c = "\(color.red)"
        } else {
            c = _commaSeparated(color.red, color.green, color.blue)
        }

        if color.alpha == 255 {
            return c
        } else {
            return _commaSeparated(c, color.alpha)
        }
    }

    func _commaSeparated(_ values: Any...) -> String {
        values.map { "\($0)" }.joined(separator: ", ")
    }
    
    func indentString(depth: Int) -> String {
        String(repeating: " ", count: depth)
    }

    // MARK: - Printing methods
    
    func printLine(_ line: String) {
        print("\(indentString())\(line)", to: &buffer)
    }
    
    func printLines(_ lines: [String]) {
        lines.forEach(printLine)
    }
    
    private func printBuffer() {
        print(buffer)
        buffer = ""
    }

    func indentString() -> String {
        indentString(depth: identDepth * currentIndent)
    }
    
    func indentedBlock(_ start: String, _ block: () -> Void) {
        printLine(start)
        indented {
            block()
        }
        printLine("}")
    }
    
    func indented(_ block: () -> Void) {
        indent()
        block()
        deindent()
    }
    
    func indent() {
        currentIndent += 1
    }
    
    func deindent() {
        currentIndent -= 1
    }

    /// Style for a draw operation
    struct Style {
        static let `default` = Self(
            strokeColor: .black,
            fillColor: nil,
            strokeWeight: 1.0
        )

        var strokeColor: Color? = .black
        var fillColor: Color?
        var strokeWeight: Double = 1.0
    }

    /// RGBA color with components between 0-255.
    struct Color {
        var alpha: Int
        var red: Int
        var green: Int
        var blue: Int

        var translucent: Self {
            var copy = self
            copy.alpha = 100
            return copy
        }

        var opaque: Self {
            var copy = self
            copy.alpha = 255
            return copy
        }

        internal init(alpha: Int = 255, red: Int, green: Int, blue: Int) {
            self.alpha = alpha
            self.red = red
            self.green = green
            self.blue = blue
        }
    }
}

extension P5Printer {
    struct Styles {
        var line: Style = Style(strokeColor: .black, strokeWeight: 2.0)
        var normalLine: Style = Style(strokeColor: .red.translucent, strokeWeight: 2.0)
        var tangentLine: Style = Style(strokeColor: .purple.translucent, strokeWeight: 2.0)
        var geometry: Style = Style(strokeColor: .black, strokeWeight: 2.0)
    }
}

extension P5Printer {
    static func withPrinter(_ block: (P5Printer) -> Void) {
        let printer = P5Printer(size: .init(x: 500, y: 500), scale: 2.0)
        
        block(printer)
        
        printer.printAll()
    }
}

extension P5Printer.Color {
    static let black = Self(red: 0, green: 0, blue: 0)
    static let grey = Self(red: 127, green: 127, blue: 127)
    static let white = Self(red: 255, green: 255, blue: 255)
    
    // Primary colors
    static let red = Self(red: 255, green: 0, blue: 0)
    static let green = Self(red: 0, green: 255, blue: 0)
    static let blue = Self(red: 0, green: 0, blue: 255)

    // Secondary colors
    static let yellow = Self(red: 255, green: 255, blue: 0)
    static let cyan = Self(red: 0, green: 255, blue: 255)
    static let purple = Self(red: 255, green: 0, blue: 255)
}<|MERGE_RESOLUTION|>--- conflicted
+++ resolved
@@ -165,16 +165,6 @@
         addDrawLine("push()")
         addDrawLine("translate(\(vec3String(aabb.minimum + aabb.size / 2)))")
         addDrawLine("box(\(vec3String(aabb.size)))")
-        addDrawLine("pop()")
-    }
-    
-    func add<R: RectangleType>(_ rectangle: R, style: Style? = nil) where R.Vector: Vector2Additive & VectorDivisible, R.Vector.Scalar: Numeric & CustomStringConvertible {
-        is3D = true
-        
-        addStyleSet(style ?? styling.geometry)
-        addDrawLine("push()")
-        addDrawLine("translate(\(vec2String(rectangle.location + rectangle.size / 2)))")
-        addDrawLine("box(\(vec2String(rectangle.size)))")
         addDrawLine("pop()")
     }
     
@@ -411,11 +401,7 @@
             printLine("ellipseMode(RADIUS)")
             printLine("rectMode(CORNERS)")
 
-<<<<<<< HEAD
-            if shouldStartDebugMode && is3D {
-=======
             if is3D && shouldStartDebugMode {
->>>>>>> f97e95f5
                 printLine("debugMode(GRID)")
             }
             
