--- conflicted
+++ resolved
@@ -1,111 +1,65 @@
 import Geometria
 
-<<<<<<< HEAD
-extension Vector2: Visualizable2DGeometricType where Scalar: Numeric & CustomStringConvertible {
-=======
 extension Vector2: VisualizableGeometricType2 where Scalar: Numeric & CustomStringConvertible {
->>>>>>> f97e95f5
     func addVisualization2D(to printer: P5Printer, style: P5Printer.Style?) {
         printer.add(self, style: style)
     }
 }
 
-<<<<<<< HEAD
-extension Vector3: Visualizable3DGeometricType where Scalar: Numeric & CustomStringConvertible {
-=======
 extension Vector3: VisualizableGeometricType3 where Scalar: Numeric & CustomStringConvertible {
->>>>>>> f97e95f5
     func addVisualization3D(to printer: P5Printer, style: P5Printer.Style?) {
         printer.add(self, style: style)
     }
 }
 
-<<<<<<< HEAD
-extension Line3: Visualizable3DGeometricType where Scalar: Numeric & CustomStringConvertible {
-    func addVisualization3D(to printer: P5Printer, style: P5Printer.Style?) {
-=======
 extension Line2: VisualizableGeometricType2 where Scalar: Numeric & CustomStringConvertible {
     func addVisualization2D(to printer: P5Printer, style: P5Printer.Style?) {
->>>>>>> f97e95f5
         printer.add(self, style: style)
     }
 }
 
-<<<<<<< HEAD
-extension LineSegment3: Visualizable3DGeometricType where Scalar: Numeric & CustomStringConvertible {
-=======
 extension Line3: VisualizableGeometricType3 where Scalar: Numeric & CustomStringConvertible {
->>>>>>> f97e95f5
     func addVisualization3D(to printer: P5Printer, style: P5Printer.Style?) {
         printer.add(self, style: style)
     }
 }
 
-<<<<<<< HEAD
-extension Ray3: Visualizable3DGeometricType where Vector: VectorAdditive, Scalar: Numeric & CustomStringConvertible {
-    func addVisualization3D(to printer: P5Printer, style: P5Printer.Style?) {
-=======
 extension LineSegment2: VisualizableGeometricType2 where Scalar: Numeric & CustomStringConvertible {
     func addVisualization2D(to printer: P5Printer, style: P5Printer.Style?) {
->>>>>>> f97e95f5
         printer.add(self, style: style)
     }
 }
 
-<<<<<<< HEAD
-extension DirectionalRay3: Visualizable3DGeometricType where Scalar: CustomStringConvertible {
-=======
 extension LineSegment3: VisualizableGeometricType3 where Scalar: Numeric & CustomStringConvertible {
->>>>>>> f97e95f5
     func addVisualization3D(to printer: P5Printer, style: P5Printer.Style?) {
         printer.add(self, style: style)
     }
 }
 
-<<<<<<< HEAD
-extension AABB2: Visualizable2DGeometricType where Vector: Vector2Additive & VectorDivisible, Scalar: Numeric & CustomStringConvertible {
-    func addVisualization2D(to printer: P5Printer, style: P5Printer.Style?) {
-=======
 extension Ray3: VisualizableGeometricType3 where Vector: VectorAdditive, Scalar: Numeric & CustomStringConvertible {
-    func addVisualization3D(to printer: P5Printer, style: P5Printer.Style?) {
->>>>>>> f97e95f5
-        printer.add(self, style: style)
-    }
-}
-
-<<<<<<< HEAD
-extension AABB3: Visualizable3DGeometricType where Vector: Vector3Additive & VectorDivisible, Scalar: Numeric & CustomStringConvertible {
-=======
-extension DirectionalRay3: VisualizableGeometricType3 where Scalar: CustomStringConvertible {
->>>>>>> f97e95f5
     func addVisualization3D(to printer: P5Printer, style: P5Printer.Style?) {
         printer.add(self, style: style)
     }
 }
 
-<<<<<<< HEAD
-extension NRectangle: Visualizable2DGeometricType where Vector: Vector2Additive & VectorDivisible, Scalar: Numeric & CustomStringConvertible {
-=======
+extension DirectionalRay3: VisualizableGeometricType3 where Scalar: CustomStringConvertible {
+    func addVisualization3D(to printer: P5Printer, style: P5Printer.Style?) {
+        printer.add(self, style: style)
+    }
+}
+
 extension Circle2: VisualizableGeometricType2 where Vector: Vector2Additive & VectorDivisible, Scalar: Numeric & CustomStringConvertible {
->>>>>>> f97e95f5
     func addVisualization2D(to printer: P5Printer, style: P5Printer.Style?) {
         printer.add(self, style: style)
     }
 }
 
-<<<<<<< HEAD
-extension NRectangle: Visualizable3DGeometricType where Vector: Vector3Additive & VectorDivisible, Scalar: Numeric & CustomStringConvertible {
-=======
 extension Sphere3: VisualizableGeometricType3 where Vector: Vector3Additive & VectorDivisible, Scalar: Numeric & CustomStringConvertible {
->>>>>>> f97e95f5
     func addVisualization3D(to printer: P5Printer, style: P5Printer.Style?) {
         printer.add(self, style: style)
     }
 }
 
-<<<<<<< HEAD
-extension NSquare: Visualizable3DGeometricType where Vector: Vector3Additive & VectorDivisible, Scalar: Numeric & CustomStringConvertible {
-=======
 extension AABB2: VisualizableGeometricType2 where Vector: Vector2Additive & VectorDivisible, Scalar: Numeric & CustomStringConvertible {
     func addVisualization2D(to printer: P5Printer, style: P5Printer.Style?) {
         printer.add(self, style: style)
@@ -125,17 +79,12 @@
 }
 
 extension NSquare: VisualizableGeometricType3 where Vector: Vector3Additive & VectorDivisible, Scalar: Numeric & CustomStringConvertible {
->>>>>>> f97e95f5
     func addVisualization3D(to printer: P5Printer, style: P5Printer.Style?) {
         printer.add(self, style: style)
     }
 }
 
-<<<<<<< HEAD
-extension Torus3: Visualizable3DGeometricType where Vector: VectorReal, Scalar: CustomStringConvertible {
-=======
 extension Torus3: VisualizableGeometricType3 where Vector: VectorReal, Scalar: CustomStringConvertible {
->>>>>>> f97e95f5
     func addVisualization3D(to printer: P5Printer, style: P5Printer.Style?) {
         printer.add(self, style: style)
     }
